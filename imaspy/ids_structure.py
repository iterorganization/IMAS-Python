--- conflicted
+++ resolved
@@ -8,18 +8,12 @@
 import logging
 from copy import deepcopy
 from functools import lru_cache
-<<<<<<< HEAD
 import logging
 from typing import Generator
 
+from xxhash import xxh3_64
+
 from imaspy.ids_metadata import IDSDataType, IDSMetadata
-=======
-from xml.etree.ElementTree import Element
-
-from xxhash import xxh3_64
-
-from imaspy.ids_metadata import IDSDataType
->>>>>>> 8de91082
 from imaspy.ids_mixin import IDSMixin
 from imaspy.ids_path import IDSPath
 from imaspy.ids_primitive import (
@@ -210,11 +204,7 @@
         # Common validation logic
         super()._validate()
         # IDSStructure specific: validate child nodes
-<<<<<<< HEAD
         for child in self._iter_children_with_value():
-            child._validate()
-=======
-        for child in self:
             child._validate()
 
     def _xxhash(self) -> bytes:
@@ -234,5 +224,4 @@
             hsh.update(childname.encode("UTF-8"))
             hsh.update(child._xxhash())
 
-        return hsh.digest()
->>>>>>> 8de91082
+        return hsh.digest()