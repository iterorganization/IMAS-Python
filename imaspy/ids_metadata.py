# This file is part of IMASPy.
# You should have received the IMASPy LICENSE file with this project.
""" Core of the IMASPy interpreted IDS metadata
"""
import re
import types
from enum import Enum
from functools import lru_cache
from typing import Any, Optional
from xml.etree.ElementTree import Element

from imaspy.ids_coordinates import IDSCoordinate
from imaspy.ids_data_type import IDSDataType
from imaspy.ids_path import IDSPath


class IDSType(Enum):
    """Data dictionary indication of the time-variation character of a DD node

    The Data Model distinguishes between categories of data according to their
    time-variation. ``constant`` data are data which are not varying within the context
    of the data being referred to (e.g. pulse, simulation, calculation); ``static`` data
    are likely to be constant over a wider range (e.g. nominal coil positions during
    operation); ``dynamic`` data are those which vary in time within the context of the
    data.

    As in the Python HLI, IMASPy only distinguishes between dynamic and non-dynamic
    nodes.
    """

    NONE = None
    """The DD node has no type attribute.
    """

    DYNAMIC = "dynamic"
    """Data that is varying in time.
    """

    CONSTANT = "constant"
    """Data that does not vary within the IDS.
    """

    STATIC = "static"
    """Data that does not vary between multiple IDSs.
    """

    def __init__(self, name):
        self.is_dynamic = name == "dynamic"


# This cache is for IDSMetadata for IDS toplevels
# Typical use case is one or two DD versions
# Currently the DD has ~70 unique IDSs, so this cache has plenty of size to store all
# IDSs of two DD versions.
#
# Perhaps the cache could be smaller, but that would be less efficient for the unit
# tests...
@lru_cache(maxsize=256)
def get_toplevel_metadata(structure_xml):
    return IDSMetadata(structure_xml, "", None)


class IDSMetadata:
    """Container for IDS Metadata stored in the Data Dictionary.

    Metadata is everything saved in the attributes of variables in IDSDef.xml.
    This includes for example documentation, its units, and coordinates.
<<<<<<< HEAD
=======
    Metadata is parsed and saved in pythonic types, and used throughout
    IMASPy.

    Metadata of structure (and array of structures) child nodes can be obtained with the
    indexing operator:

    .. code-block:: python

        core_profiles = imaspy.IDSFactory().core_profiles()
        # Get the metadata of the time child of the profiles_1d array of structures
        p1d_time_meta = core_profiles.metadata["profiles_1d/time"]
>>>>>>> 690c9e05
    """

    def __init__(
        self,
        structure_xml: Element,
        context_path: str,
        parent_meta: Optional["IDSMetadata"],
    ) -> None:
        attrib = structure_xml.attrib
        self._structure_xml = structure_xml
        self._parent = parent_meta

        # Mandatory attributes
        self.name: str = attrib["name"]
        """Name of the IDS node, for example ``"comment"``."""

        # Context path: path relative to the nearest Array of Structures
        if parent_meta is None:  # Toplevel IDS
            self._ctx_path = ""
        elif context_path:
            self._ctx_path = f"{context_path}/{self.name}"
        else:
            self._ctx_path = self.name

        # These are special and used in IMASPy logic, so we need to ensure proper values
        maxoccur = attrib.get("maxoccur", "unbounded")
        self.maxoccur: Optional[int] = (
            None if maxoccur == "unbounded" else int(maxoccur)
        )
        """Maximum number of occurrences allowed in the MDS+ backend. Applies to IDS
        toplevels and Arrays of Structures."""
        self.data_type: IDSDataType
        """Data type of the IDS node."""
        self.ndim: int
        """Number of dimensions (rank) of the IDS node."""
        self.data_type, self.ndim = IDSDataType.parse(attrib.get("data_type", None))
        self.path_string: str = attrib.get("path", "")  # IDSToplevel has no path
        """Path of this IDS node from the IDS toplevel, for example
        ``"ids_properties/comment"``."""
        self.path: IDSPath = IDSPath(self.path_string)
        """Parsed path of this IDS node from the IDS toplevel, see also
        :py:attr:`path_string`."""
        self.path_doc: str = attrib.get("path_doc", "")  # IDSToplevel has no path
        """Path of this IDS node from the IDS toplevel, as shown in the Data Dictionary
        documentation. For example ``"time_slice(itime)/profiles_2d(i1)/r(:,:)"``."""
        self.type: IDSType = IDSType(attrib.get("type", None))
        """Type of the IDS node, indicating if this node is time dependent. Possible
        values are ``dynamic`` (i.e. time-dependent), ``constant`` and ``static``."""
        self.timebasepath = attrib.get("timebasepath", "")
        self.units: str = attrib.get("units", "")
        """Units of this IDS node. For example ``"m.s^-2"``."""
        if self.units == "as_parent" and parent_meta is not None:
            self.units = parent_meta.units

        # timebasepath is not always defined in the DD XML, mainly not for struct_arrays
        # Also, when it is defined, it may not be correct (DD 3.39.0)
        if self.data_type is IDSDataType.STRUCT_ARRAY:
            # https://git.iter.org/projects/IMAS/repos/access-layer/browse/pythoninterface/py_ids.xsl?at=refs%2Ftags%2F4.11.4#367-384
            if self.type.is_dynamic:
                self.timebasepath = self._ctx_path + "/time"
            else:
                self.timebasepath = ""
        else:  # IDSPrimitive
            # https://git.iter.org/projects/IMAS/repos/access-layer/browse/pythoninterface/py_ids.xsl?at=refs%2Ftags%2F4.11.4#1524-1566
            if self.timebasepath and (
                not self.type.is_dynamic or self._parent._is_dynamic
            ):
                self.timebasepath = ""
        self._is_dynamic = self.type.is_dynamic
        if self._parent is not None:
            self._is_dynamic = self._is_dynamic or self._parent._is_dynamic

        # Parse coordinates
        coors = [IDSCoordinate("")] * self.ndim
        coors_same_as = [IDSCoordinate("")] * self.ndim
        for dim in range(self.ndim):
            coor = f"coordinate{dim + 1}"
            if coor in attrib:
                coors[dim] = IDSCoordinate(attrib[coor])
                setattr(self, coor, coors[dim])
            if coor + "_same_as" in attrib:
                coors_same_as[dim] = IDSCoordinate(attrib[coor + "_same_as"])
                setattr(self, coor + "_same_as", coors_same_as[dim])
        self.coordinates: "tuple[IDSCoordinate]" = tuple(coors)
        """Tuple of coordinates of this node.

        ``coordinates[0]`` is the coordinate of the first dimension, etc."""
        self.coordinates_same_as: "tuple[IDSCoordinate]" = tuple(coors_same_as)
        """Indicates quantities which share the same coordinate in a given dimension,
        but the coordinate is not explicitly stored in the IDS."""

        # Parse alternative coordinates
        self.alternative_coordinates: "tuple[IDSPath]" = tuple()
        """Quantities that can be used as coordinate instead of this node."""
        if "alternative_coordinate1" in attrib:
            self.alternative_coordinates = tuple(
                IDSPath(coor) for coor in attrib["alternative_coordinate1"].split(";")
            )

        # Store any remaining attributes from the DD XML
        for attr_name in attrib:
            if not hasattr(self, attr_name):
                setattr(self, attr_name, attrib[attr_name])

        # Cache children in a read-only dict
        ctx_path = "" if self.data_type is IDSDataType.STRUCT_ARRAY else self._ctx_path
        self._children = types.MappingProxyType(
            {
                xml_child.get("name"): IDSMetadata(xml_child, ctx_path, self)
                for xml_child in structure_xml
            }
        )

        # Prevent accidentally modifying attributes
        self._init_done = True

    def __repr__(self) -> str:
        return f"<IDSMetadata for '{self.name}'>"

    def __setattr__(self, name: str, value: Any):
        if hasattr(self, "_init_done"):
            raise RuntimeError("Cannot set attribute: IDSMetadata is read-only.")
        super().__setattr__(name, value)

    def __copy__(self):
        return self  # IDSMetadata is immutable

    def __deepcopy__(self, memo: dict):
        return self  # IDSMetadata is immutable

    def __getitem__(self, path):
        item = self
        for part in re.split("[./]", path):
            try:
                item = item._children[part]
            except KeyError:
                raise KeyError(
                    f"Invalid path '{path}', '{item.name}' does not have a "
                    f"'{part}' element."
                ) from None
        return item<|MERGE_RESOLUTION|>--- conflicted
+++ resolved
@@ -65,10 +65,6 @@
 
     Metadata is everything saved in the attributes of variables in IDSDef.xml.
     This includes for example documentation, its units, and coordinates.
-<<<<<<< HEAD
-=======
-    Metadata is parsed and saved in pythonic types, and used throughout
-    IMASPy.
 
     Metadata of structure (and array of structures) child nodes can be obtained with the
     indexing operator:
@@ -78,7 +74,6 @@
         core_profiles = imaspy.IDSFactory().core_profiles()
         # Get the metadata of the time child of the profiles_1d array of structures
         p1d_time_meta = core_profiles.metadata["profiles_1d/time"]
->>>>>>> 690c9e05
     """
 
     def __init__(
