# This file is part of IMASPy.
# You should have received the IMASPy LICENSE file with this project.
"""Functionality for converting IDSToplevels between DD versions.
"""

import copy
import datetime
import logging
from functools import lru_cache
from pathlib import Path
from typing import Callable, Dict, Iterator, Optional, Set, Tuple
from xml.etree.ElementTree import Element, ElementTree

import numpy
from packaging.version import InvalidVersion, Version

import imaspy
from imaspy.dd_zip import parse_dd_version
from imaspy.ids_base import IDSBase
from imaspy.ids_data_type import IDSDataType
from imaspy.ids_factory import IDSFactory
from imaspy.ids_path import IDSPath
from imaspy.ids_primitive import IDSNumeric0D, IDSPrimitive, IDSString0D, IDSNumericArray
from imaspy.ids_struct_array import IDSStructArray
from imaspy.ids_structure import IDSStructure
from imaspy.ids_toplevel import IDSToplevel

logger = logging.getLogger(__name__)


def iter_parents(path: str) -> Iterator[str]:
    """Iterate over parents of this path, starting with the highest-level parent.

    Example:
        >>> list(iter_parents("abc/def/ghi"))
        ["abc", "abc/def"]

    Args:
        path: Path to get parents of.

    Yields:
        Parent paths of the provided path.
    """
    i_slash = path.find("/")
    while i_slash != -1:
        yield path[:i_slash]
        i_slash = path.find("/", i_slash + 1)


class NBCPathMap:
    """Object mapping paths in one DD version to path, timebasepath and context path."""

    def __init__(self) -> None:
        self.path: Dict[str, Optional[str]] = {}
        """Dictionary mapping the ids path

        - When no changes have occurred (which is assumed to be the default case), the
          path is not present in the dictionary.
        - When an element is renamed it maps the old to the new name (and vice versa).
        - When an element does not exist in the other version, it is mapped to None.
        """

        self.tbp: Dict[str, str] = {}
        """Map providing the timebasepath for renamed elements."""

        self.ctxpath: Dict[str, str] = {}
        """Map providing the lowlevel context path for renamed elements."""

        self.type_change: Dict[str, Optional[Callable[[IDSBase, IDSBase], None]]] = {}
        """Dictionary of paths that had a type change.

        Type changes are mapped to None in :py:attr:`path`, this ``dict`` allows to
        distinguish between a type change and a removed node.

        Optionally, a function can be set to the path. This function can be called to
        perform a supported conversion between the new and old type (or vice versa).
        """

        self.post_process: Dict[str, Callable[[IDSBase], None]] = {}
        """Map providing postprocess functions for paths.

        The postprocess function should be applied to the nodes after all the data is
        converted.
        """

        self.ignore_missing_paths: Set[str] = set()
        """Set of paths that should not be logged when data is present."""

    def __setitem__(self, path: str, value: Tuple[Optional[str], str, str]) -> None:
        self.path[path], self.tbp[path], self.ctxpath[path] = value

    def __contains__(self, path: str) -> bool:
        return path in self.path

    def __iter__(self) -> Iterator[str]:
        return iter(self.path)


# Expected typical use case is conversion between two versions only. With 74 IDSs
# (DD 3.39.0) a cache of 128 items should be big enough.
@lru_cache(maxsize=128)
def _DDVersionMap(*args) -> "DDVersionMap":
    return DDVersionMap(*args)


class DDVersionMap:
    """Mapping of an IDS between two Data Dictionary versions."""

    RENAMED_DESCRIPTIONS = {"aos_renamed", "leaf_renamed", "structure_renamed"}
    """Supported ``nbc_description`` values for renames."""
    STRUCTURE_TYPES = {"structure", "struct_array"}
    """Data dictionary ``data_type`` corresponding to structure-like types."""

    def __init__(
        self,
        ids_name: str,
        old_version: ElementTree,
        new_version: ElementTree,
        version_old: Version,
    ):
        self.ids_name = ids_name
        self.old_version = old_version
        self.new_version = new_version
        self.version_old = version_old

        self.old_to_new = NBCPathMap()
        self.new_to_old = NBCPathMap()

        old_ids_object = old_version.find(f"IDS[@name='{ids_name}']")
        new_ids_object = new_version.find(f"IDS[@name='{ids_name}']")
        if old_ids_object is None or new_ids_object is None:
            raise ValueError(
                f"Cannot find IDS {ids_name} in the provided DD definitions."
            )
        self._build_map(old_ids_object, new_ids_object)

    def _check_data_type(self, old_item: Element, new_item: Element):
        """Check if data type hasn't changed.

        Record paths in mapping if data type change is unsupported.

        Returns:
            True iff the data type of both items are the same.
        """
        new_data_type = new_item.get("data_type")
        old_data_type = old_item.get("data_type")
        if IDSDataType.parse(new_data_type) == IDSDataType.parse(old_data_type):
            return True

        # Data type changed, record in type_change sets
        new_path = new_item.get("path")
        old_path = old_item.get("path")
        assert new_path is not None
        assert old_path is not None

        # Check if we (maybe) support this type change
        data_types = sorted([new_data_type, old_data_type])
        if data_types == ["struct_array", "structure"]:
            self.new_to_old.type_change[new_path] = _type_changed_structure_aos
            self.old_to_new.type_change[old_path] = _type_changed_structure_aos
        elif data_types in (
            ["INT_0D", "INT_1D"],
            ["FLT_0D", "FLT_1D"],
            ["CPX_0D", "CPX_1D"],
            ["STR_0D", "STR_1D"],
        ):
            self.new_to_old.type_change[new_path] = _type_changed_0d_1d_data
            self.old_to_new.type_change[old_path] = _type_changed_0d_1d_data
        elif old_data_type == "INT_1D" and new_item.get("doc_identifier"):
            # DD3to4: Support change of grid_ggd/grid/space/coordinates_type from an
            # INT_1D to a proper identifier
            self.new_to_old.type_change[new_path] = _type_changed_to_identifier
            self.old_to_new.type_change[old_path] = _type_changed_to_identifier
        elif data_types == ["FLT_0D", "INT_0D"]:
            # Support conversion of FLT_0D -> INT_0D when the float is integral
            self.new_to_old.type_change[new_path] = _type_changed_flt0d_int0d
            self.old_to_new.type_change[old_path] = _type_changed_flt0d_int0d
        else:
            logger.debug(
                "Data type of %s changed from %s to %s. This change is not "
                "supported by IMASPy: no conversion will be done.",
                new_item.get("path"),
                old_item.get("data_type"),
                new_item.get("data_type"),
            )
            self.new_to_old.path[new_path] = None
            self.new_to_old.type_change[new_path] = None
            self.old_to_new.path[old_path] = None
            self.old_to_new.type_change[old_path] = None
            return False
        return True

    def _build_map(self, old: Element, new: Element) -> None:
        """Build the NBC translation map between old <-> new."""
        old_paths = {field.get("path", ""): field for field in old.iterfind(".//field")}
        new_paths = {field.get("path", ""): field for field in new.iterfind(".//field")}
        old_path_set = set(old_paths)
        new_path_set = set(new_paths)

        def process_parent_renames(path: str) -> str:
            # Apply any parent AoS/structure rename
            # Loop in reverse order to find the closest parent which was renamed:
            for parent in reversed(list(iter_parents(path))):
                parent_rename = self.new_to_old.path.get(parent)
                if parent_rename:
                    if new_paths[parent].get("data_type") in self.STRUCTURE_TYPES:
                        path = path.replace(parent, parent_rename, 1)
                        break
            return path

        def get_old_path(path: str, previous_name: str) -> str:
            """Calculate old path from the path and change_nbc_previous_name"""
            # Apply rename
            i_slash = path.rfind("/")
            if i_slash != -1:
                old_path = path[:i_slash] + "/" + previous_name
            else:
                old_path = previous_name
            return process_parent_renames(old_path)

        def add_rename(old_path: str, new_path: str):
            old_item = old_paths[old_path]
            new_item = new_paths[new_path]
            self.new_to_old[new_path] = (
                old_path,
                _get_tbp(old_item, old_paths),
                _get_ctxpath(old_path, old_paths),
            )
            self.old_to_new[old_path] = (
                new_path,
                _get_tbp(new_item, new_paths),
                _get_ctxpath(new_path, new_paths),
            )

        # Iterate through all NBC metadata and add entries
        for new_item in new.iterfind(".//field[@change_nbc_description]"):
            new_path = new_item.get("path")
            assert new_path is not None
            nbc_description = new_item.get("change_nbc_description")
            # change_nbc_version may be a comma-separated list of versions
            # the only supported case is multiple renames in succession
            nbc_version = new_item.get("change_nbc_version")

            try:
                parsed_nbc_versions = [
                    Version(version) for version in nbc_version.split(",")
                ]
            except InvalidVersion:
                log_args = (nbc_version, new_path)
                logger.error("Ignoring invalid NBC version: %r for %r.", *log_args)
                continue
            assert sorted(parsed_nbc_versions) == parsed_nbc_versions

            if parsed_nbc_versions[-1] <= self.version_old:
                continue
            if nbc_description in DDVersionMap.RENAMED_DESCRIPTIONS:
                previous_names = new_item.get("change_nbc_previous_name").split(",")
                assert len(previous_names) == len(parsed_nbc_versions)
                # select the correct previous name:
                for i, version in enumerate(parsed_nbc_versions):
                    if version > self.version_old:
                        previous_name = previous_names[i]
                        break
                old_path = get_old_path(new_path, previous_name)
                old_item = old_paths.get(old_path)
                if old_item is None:
                    logger.debug(
                        "Skipped NBC change for %r: renamed path %r not found in %s.",
                        new_path,
                        old_path,
                        self.version_old,
                    )
                elif self._check_data_type(old_item, new_item):
                    add_rename(old_path, new_path)
                    if old_item.get("data_type") in DDVersionMap.STRUCTURE_TYPES:
                        # Add entries for common sub-elements
                        for path in old_paths:
                            if path.startswith(old_path):
                                npath = path.replace(old_path, new_path, 1)
                                if npath in new_path_set:
                                    add_rename(path, npath)
            elif nbc_description == "type_changed":
                pass  # We will handle this (if possible) in self._check_data_type
            elif nbc_description == "repeat_children_first_point":
                old_path = process_parent_renames(new_path)
                self.new_to_old.post_process[new_path] = _remove_last_point
                self.old_to_new.post_process[old_path] = _repeat_first_point
            elif nbc_description == "repeat_children_first_point_conditional":
                # This conversion needs access to the old data structure to get the
                # DDv3 `closed` node which is removed in DDv4, so we handle it as a type
                # change:
                old_path = process_parent_renames(new_path)
                self.new_to_old.type_change[new_path] = _remove_last_point_conditional
                self.old_to_new.type_change[old_path] = _repeat_first_point_conditional
                self.old_to_new.ignore_missing_paths.add(f"{old_path}/closed")
            elif nbc_description in (
                "repeat_children_first_point_conditional_sibling",
                "repeat_children_first_point_conditional_sibling_dynamic",
            ):
                old_path = process_parent_renames(new_path)
                self.new_to_old.type_change[new_path] = _remove_last_point_conditional
                self.old_to_new.type_change[old_path] = _repeat_first_point_conditional
                closed_path = Path(old_path).parent / "closed"
                self.old_to_new.ignore_missing_paths.add(str(closed_path))
            elif nbc_description == "remove_last_point_if_open_annular_centreline":
                old_path = process_parent_renames(new_path)
                self.new_to_old.type_change[new_path] = _repeat_last_point_centreline
                self.old_to_new.type_change[old_path] = _remove_last_point_centreline
                closed_path = Path(old_path) / "closed"
                self.old_to_new.ignore_missing_paths.add(str(closed_path))
            else:  # Ignore unknown NBC changes
                log_args = (nbc_description, new_path)
                logger.error("Ignoring unsupported NBC change: %r for %r.", *log_args)

        # Check if all common elements are still valid
        for common_path in old_path_set & new_path_set:
            if common_path in self.new_to_old or common_path in self.old_to_new:
                continue  # This path is part of an NBC change, we can skip it
            self._check_data_type(old_paths[common_path], new_paths[common_path])

        # Record missing items
        self._map_missing(True, new_path_set.difference(old_path_set, self.new_to_old))
        self._map_missing(False, old_path_set.difference(new_path_set, self.old_to_new))

        new_version = None
        new_version_node = self.new_version.find("version")
        if new_version_node is not None:
            new_version = parse_dd_version(new_version_node.text)
        # Additional conversion rules for DDv3 to DDv4
        if self.version_old.major == 3 and new_version and new_version.major == 4:
            # Postprocessing for COCOS definition change:
            xpath_query = ".//field[@cocos_label_transformation='psi_like']"
            for old_item in old.iterfind(xpath_query):
                old_path = old_item.get("path")
                new_path = self.old_to_new.path.get(old_path, old_path)
                self.new_to_old.post_process[new_path] = _cocos_change
                self.old_to_new.post_process[old_path] = _cocos_change
            # Definition change for pf_active circuit/connections
            if self.ids_name == "pf_active":
                path = "circuit/connections"
                self.new_to_old.post_process[path] = _circuit_connections_4to3
                self.old_to_new.post_process[path] = _circuit_connections_3to4
            # Migrate ids_properties/source to ids_properties/provenance
            # Only implement forward conversion (DD3 -> 4):
            # - Pretend that this is a rename from ids_properties/source -> provenance
            # - And register type_change handler which will be called with the source
            #   element and the new provenance structure
            path = "ids_properties/source"
            self.old_to_new.path[path] = "ids_properties/provenance"
            self.old_to_new.type_change[path] = _ids_properties_source

    def _map_missing(self, is_new: bool, missing_paths: Set[str]):
        rename_map = self.new_to_old if is_new else self.old_to_new
        # Find all structures which have a renamed sub-item
        structures_with_renames = set()
        for path in rename_map:
            for parent in iter_parents(path):
                structures_with_renames.add(parent)

        skipped_paths = set()
        for path in sorted(missing_paths):
            # Only mark a non-existing structure if there are no renames inside it, so a
            # structure marked in the rename_map as None can be skipped completely.
            if path not in structures_with_renames:
                # Only mark if there is no parent structure already skipped
                for parent in iter_parents(path):
                    if parent in skipped_paths:
                        break
                else:
                    skipped_paths.add(path)
        for path in skipped_paths:
            rename_map.path[path] = None


def _get_ctxpath(path: str, paths: Dict[str, Element]) -> str:
    """Get the path of the nearest parent AoS."""
    for parent_path in reversed(list(iter_parents(path))):
        if paths[parent_path].get("data_type") == "struct_array":
            return path[len(parent_path) + 1 :]
    return path  # no nearest parent AoS


def _get_tbp(element: Element, paths: Dict[str, Element]):
    """Calculate the timebasepath to use for the lowlevel."""
    if element.get("data_type") == "struct_array":
        # https://git.iter.org/projects/IMAS/repos/access-layer/browse/pythoninterface/py_ids.xsl?at=refs%2Ftags%2F4.11.4#367-384
        if element.get("type") != "dynamic":
            return ""
        # Find path of first ancestor that is an AoS
        path = element.get("path")
        assert path is not None
        return _get_ctxpath(path, paths) + "/time"
    # https://git.iter.org/projects/IMAS/repos/access-layer/browse/pythoninterface/py_ids.xsl?at=refs%2Ftags%2F4.11.4#1524-1566
    return element.get("timebasepath", "")


def dd_version_map_from_factories(
    ids_name: str, factory1: IDSFactory, factory2: IDSFactory
) -> Tuple[DDVersionMap, bool]:
    """Build a DDVersionMap from two IDSFactories."""
    assert factory1._version
    assert factory2._version
    factory1_version = parse_dd_version(factory1._version)
    factory2_version = parse_dd_version(factory2._version)
    old_version, old_factory, new_factory = min(
        (factory1_version, factory1, factory2),
        (factory2_version, factory2, factory1),
    )
    return (
        _DDVersionMap(ids_name, old_factory._etree, new_factory._etree, old_version),
        old_factory is factory1,
    )


def convert_ids(
    toplevel: IDSToplevel,
    version: Optional[str],
    *,
    deepcopy: bool = False,
    provenance_origin_uri: str = "",
    xml_path: Optional[str] = None,
    factory: Optional[IDSFactory] = None,
    target: Optional[IDSToplevel] = None,
) -> IDSToplevel:
    """Convert an IDS to the specified data dictionary version.

    Newer data dictionary versions may introduce non-backwards-compatible (NBC) changes.
    For example, the ``global_quantities.power_from_plasma`` quantity in the ``wall``
    IDS was renamed in DD version 3.31.0 to ``global_quantities.power_incident``. When
    converting from a version older than 3.31.0 to a version that is newer than that,
    this method will migrate the data.

    By default, this method performs a `shallow copy` of numerical data. All
    multi-dimensional numpy arrays from the returned IDS share their data with the
    original IDS. When performing `in-place` operations on numpy arrays, the data will
    be changed in both IDSs! If this is not desired, you may set the ``deepcopy``
    keyword argument to True.

    See also:
        :ref:`Conversion of IDSs between DD versions`.

    Args:
        toplevel: The IDS element to convert.
        version: The data dictionary version to convert to, for example "3.38.0". Must
            be None when using ``xml_path`` or ``factory``.

    Keyword Args:
        deepcopy: When True, performs a deep copy of all data. When False (default),
            numpy arrays are not copied and the converted IDS shares the same underlying
            data buffers.
        provenance_origin_uri: When nonempty, add an entry in the provenance data in
            ``ids_properties`` to indicate that this IDS has been converted, and it was
            originally stored at the given uri.
        xml_path: Path to a data dictionary XML file that should be used instead of the
            released data dictionary version specified by ``version``.
        factory: Existing IDSFactory to use for as target version.
        target: Use this IDSToplevel as target toplevel instead of creating one.
    """
    if toplevel._lazy:
        raise NotImplementedError(
            "IDS conversion is not implemented for lazy-loaded IDSs"
        )

    ids_name = toplevel.metadata.name
    if target is None:
        if factory is None:
            factory = IDSFactory(version, xml_path)
        if not factory.exists(ids_name):
            raise RuntimeError(
                f"There is no IDS with name {ids_name} in DD version {version}."
            )
        target_ids = factory.new(ids_name)
    else:
        target_ids = target

    source_version = parse_dd_version(toplevel._version)
    target_version = parse_dd_version(target_ids._version)
    logger.info(
        "Starting conversion of IDS %s from version %s to version %s.",
        ids_name,
        source_version,
        target_version,
    )

    source_is_new = source_version > target_version
    source_tree = toplevel._parent._etree
    target_tree = target_ids._parent._etree
    if source_is_new:
        version_map = _DDVersionMap(ids_name, target_tree, source_tree, target_version)
    else:
        version_map = _DDVersionMap(ids_name, source_tree, target_tree, source_version)

    _copy_structure(toplevel, target_ids, deepcopy, source_is_new, version_map)
    logger.info("Conversion of IDS %s finished.", ids_name)
    if provenance_origin_uri:
        _add_provenance_entry(target_ids, toplevel._version, provenance_origin_uri)
    return target_ids


def _add_provenance_entry(
    target_ids: IDSToplevel, source_version: str, provenance_origin_uri: str
) -> None:
    # provenance node was added in DD 3.34.0
    if not hasattr(target_ids.ids_properties, "provenance"):
        logger.warning(
            "Cannot add provenance entry for DD conversion: "
            "target IDS does not have a provenance property."
        )
        return

    # Find the node corresponding to the whole IDS, or create one if there is none
    for node in target_ids.ids_properties.provenance.node:
        if node.path == "":
            break
    else:
        # No node found for the whole IDS, create a new one:
        curlen = len(target_ids.ids_properties.provenance.node)
        target_ids.ids_properties.provenance.node.resize(curlen + 1, keep=True)
        node = target_ids.ids_properties.provenance.node[-1]

    # Populate the node
    source_txt = (
        f"{provenance_origin_uri}; "
        f"This IDS has been converted from DD {source_version} to "
        f"DD {target_ids._dd_version} by IMASPy {imaspy.__version__}."
    )
    if hasattr(node, "reference"):
        # DD version after IMAS-5304
        node.reference.resize(len(node.reference) + 1, keep=True)
        node.reference[-1].name = source_txt
        timestamp = datetime.datetime.now(datetime.UTC).isoformat(timespec="seconds")
        node.reference[-1].timestamp = timestamp.replace("+00:00", "Z")
    else:
        # DD before IMAS-5304 (between 3.34.0 and 3.41.0)
        node.sources.append(source_txt)  # sources is a STR_1D (=list of strings)


def _copy_structure(
    source: IDSStructure,
    target: IDSStructure,
    deepcopy: bool,
    source_is_new: bool,
    version_map: DDVersionMap,
):
    """Recursively copy data, following NBC renames.

    Args:
        source: Source structure.
        target: Target structure.
        deepcopy: See :func:`convert_ids`.
        source_is_new: True iff the DD version of the source is newer than that of the
            target.
        version_map: Version map containing NBC renames.
    """
    rename_map = version_map.new_to_old if source_is_new else version_map.old_to_new
    for item in source.iter_nonempty_():
        path = item.metadata.path_string
        if path in rename_map:
            if rename_map.path[path] is None:
                if path not in rename_map.ignore_missing_paths:
                    if path in rename_map.type_change:
                        msg = "Element %r changed type in the target IDS."
                    else:
                        msg = "Element %r does not exist in the target IDS."
                    logger.warning(msg + " Data is not copied.", path)
                continue
            else:
                target_item = IDSPath(rename_map.path[path]).goto(target)
        else:
            try:
                target_item = target[item.metadata.name]
            except AttributeError:
                # In exceptional cases the item does not exist in the target. Example:
                # neutron_diagnostic IDS between DD 3.40.1 and 3.41.0. has renamed
                # synthetic_signals/fusion_power -> fusion_power. The synthetic_signals
                # structure no longer exists but we need to descend into it to get the
                # total_neutron_flux.
                target_item = target
        if path in rename_map.type_change:
            # Handle type change
            new_items = rename_map.type_change[path](item, target_item)
            if new_items is None:
                continue  # handled
            else:
                item, target_item = new_items

        if isinstance(item, IDSStructArray):
            size = len(item)
            target_item.resize(size)
            for i in range(size):
                _copy_structure(
                    item[i], target_item[i], deepcopy, source_is_new, version_map
                )
        elif isinstance(item, IDSStructure):
            _copy_structure(item, target_item, deepcopy, source_is_new, version_map)
        else:
            if deepcopy:
                # No nested types are used as data, so a shallow copy is sufficient
                target_item.value = copy.copy(item.value)
            else:
                target_item.value = item.value

        # Post-process the node:
        if path in rename_map.post_process:
            rename_map.post_process[path](target_item)


########################################################################################
# Type changed handlers and post-processing functions                                  #
########################################################################################


def _type_changed_structure_aos(
    source_node: IDSBase, target_node: IDSBase
) -> Optional[Tuple[IDSStructure, IDSStructure]]:
    """Handle changed type, structure to array of structures (or vice versa): IMAS-5170.

    Args:
        source_node: data source (must be IDSStructure or IDSStructArray)
        target_node: data target (must be IDSStructArray or IDSStructure)

    Returns:
        (source_node, target_node): new source and target node to continue copying, or
            None if no copying needs to be done.
    """
    if isinstance(source_node, IDSStructure):
        # Structure to AOS is always supported
        assert isinstance(target_node, IDSStructArray)
        target_node.resize(1)
        return source_node, target_node[0]
    assert isinstance(source_node, IDSStructArray)
    assert len(source_node) > 0  # empty AoS should not be provided as source_node
    assert isinstance(target_node, IDSStructure)
    if len(source_node) == 1:
        # AoS to Structure is supported when the AOS has size 1
        return source_node[0], target_node
    # source_node has more than 1 element, this is not supported:
    logger.warning(
        "Element %r changed type in the target IDS and has more than 1 item. "
        "Data is not copied.",
        source_node.metadata.path_string,
    )
    return None


def _type_changed_0d_1d_data(
    source_node: IDSPrimitive, target_node: IDSPrimitive
) -> None:
    """Handle changed type, 0D to 1D (or vice versa): IMAS-5170.

    Note: underlying data type (INT, FLT, CPX or STR) should not change.

    Args:
        source_node: Data source
        target_node: Data target
    """
    if source_node.metadata.ndim == 0:
        # 0D to 1D is always supported
        target_node.value = [source_node.value]
    elif len(source_node) == 1:
        # 1D to 0D is only supported when 1 item is present
        target_node.value = source_node[0]
    else:
        logger.warning(
            "Element %r changed type in the target IDS and has more than 1 item. "
            "Data is not copied.",
            source_node.metadata.path_string,
        )


def _type_changed_to_identifier(source_node: IDSBase, target_node: IDSBase) -> None:
    """Handle a type change from list of indexes to a proper identifier."""
    if len(source_node) == 0:
        return

    if source_node.metadata.data_type is IDSDataType.INT:
        # target_node is an array of identifier structures
        target_node.resize(len(source_node))
        identifier_enum = target_node.metadata.identifier_enum
        if identifier_enum is not None:
            for i in range(len(source_node)):
                try:
                    # Look up the index in the identifier and assign to set name, index
                    # and description
                    target_node[i] = identifier_enum(source_node[i])
                except ValueError:
                    # That may fail for unknown values (e.g. negative values): fall back
                    # to only setting index and leaving name and description empty
                    target_node[i].index = source_node[i]
        else:
            # We couldn't get the identifier enum, so just copy into the index array
            for i in range(len(source_node)):
                target_node[i].index = source_node[i]

    else:
        # source_node is an array of identifier structures, target_node is an INT_1D
        target_node.value = numpy.array(
            [node.index for node in source_node], numpy.int32
        )


def _type_changed_flt0d_int0d(source_node: IDSNumeric0D, target_node: IDSNumeric0D):
    """Handle a type change from FLT_0D to INT_0D.

    Support type change of ion/element/z_n from DD3 to DD4.

    Note:
        When the floating point data cannot be converted to an integer without loss of
        data, a warning is issued and the data is not copied.
    """
    if source_node.metadata.data_type is IDSDataType.INT:
        # INT to FLT can always be represented exactly
        target_node.value = float(source_node.value)

    else:
        float_value: float = source_node.value
        int_value = numpy.int32(float_value)
        if int_value == float_value:
            target_node.value = int_value  # no data lost on conversion
        else:
            logger.warning(
                "Element %r with value %f is cannot be represented as an integer. "
                "Data is not copied.",
                source_node.metadata.path_string,
                float_value,
            )


def _remove_last_point(node: IDSBase) -> None:
    """Postprocess method for nbc_description=repeat_children_first_point.

    This method handles postprocessing when converting from new (DDv4) to old (DDv3).
    """
    for child in node.iter_nonempty_():
        child.value = child.value[:-1]


def _repeat_first_point(node: IDSBase) -> None:
    """Postprocess method for nbc_description=repeat_children_first_point.

    This method handles postprocessing when converting from old (DDv3) to new (DDv4).
    """
    for child in node.iter_nonempty_():
        child.value = numpy.concatenate((child.value, [child.value[0]]))


def _remove_last_point_conditional(
    source_node: IDSStructure, target_node: IDSStructure
) -> None:
    """Type change method for nbc_description=repeat_children_first_point_conditional*.

    This method handles converting from new (DDv4) to old (DDv3).
    """
    closed_node = getattr(target_node, "closed", None)
    if closed_node is None:  # closed is a sibling node
        closed_node = target_node._dd_parent.closed

    # Figure out if the contour is closed:
    closed = True
    # source_node may be an AoS for the ...conditional_sibling_dynamic case
    if source_node.metadata.data_type is IDSDataType.STRUCT_ARRAY:
        iterator = source_node
    else:
        iterator = [source_node]
    for source in iterator:
        for component in source.iter_nonempty_():
            if component.metadata.name != "time":
                if not numpy.isclose(component[0], component[-1], rtol=1e-6, atol=0):
                    closed = False
                    break
        if not closed:
            break

    # Copy data
    closed_node.value = int(closed)
    if source_node.metadata.data_type is IDSDataType.STRUCT_ARRAY:
        target_node.resize(len(source_node))
        iterator = zip(source_node, target_node)
    else:
        iterator = [(source_node, target_node)]
    for source, target in iterator:
        for child in source.iter_nonempty_():
            value = child.value
            if closed and child.metadata.name != "time" and isinstance(child, IDSNumericArray):
                # repeat first point:
                value = value[:-1]
            target[child.metadata.name] = value


def _repeat_first_point_conditional(
    source_node: IDSStructure, target_node: IDSStructure
) -> None:
    """Type change method for nbc_description=repeat_children_first_point_conditional*.

    This method handles converting from old (DDv3) to new (DDv4).
    """
    closed_node = getattr(source_node, "closed", None)
    if closed_node is None:  # closed is a sibling node
        closed_node = source_node._dd_parent.closed
    closed = bool(closed_node)

    # source_node may be an AoS for the ...conditional_sibling_dynamic case
    if source_node.metadata.data_type is IDSDataType.STRUCT_ARRAY:
        target_node.resize(len(source_node))
        iterator = zip(source_node, target_node)
    else:
        iterator = [(source_node, target_node)]
    for source, target in iterator:
        for child in source.iter_nonempty_():
            if child.metadata.name != "closed" and not child.metadata.name.endswith('_error_index'):
                value = child.value
                if closed and child.metadata.name != "time" and isinstance(child, IDSNumericArray):
                    # repeat first point:
                    value = numpy.concatenate((value, [value[0]]))
                target[child.metadata.name] = value


<<<<<<< HEAD
def _remove_last_point_centreline(source_node: IDSBase, target_node: IDSBase) -> None:
    """Type change method for
      nbc_description=repeat_children_first_point_conditional_centreline.

    This method handles converting from old (DDv3) to new (DDv4).

    If a centreline is a closed contour, we should do nothing.
    If it is an open contour the thickness variable had too many entries,
      and we'll drop the last one.
    """
    closed = bool(source_node._parent.centreline.closed)

    if closed:
        target_node.value = source_node.value
    else:
        target_node.value = source_node.value[:-1]


def _repeat_last_point_centreline(source_node: IDSBase, target_node: IDSBase) -> None:
    """Type change method for
     nbc_description=repeat_children_first_point_conditional_centreline.

    This method handles converting from new (DDv4) to old (DDv3).

    If a centreline is a closed contour, we should do nothing.
    If it is an open contour the thickness variable in the older
     dd has one extra entry, so repeat the last one.
    """
    closed = bool(target_node._parent.centreline.closed)
    if closed:
        target_node.value = source_node.value
    else:
        target_node.value = numpy.concatenate(
            (source_node.value, [source_node.value[-1]])
        )


def _cocos_change(node: IDSPrimitive) -> None:
=======
def _cocos_change(node: IDSBase) -> None:
>>>>>>> a71a2add
    """Handle COCOS definition change: multiply values by -1."""
    if not isinstance(node, IDSPrimitive):
        if node.metadata.path_string == "flux_loop/flux":
            # Workaround for DD definition issue with flux_loop/flux in magnetics IDS
            node.data.value = -node.data.value
        else:
            logger.error(
                "Error while applying COCOS transformation (DD3->4): cannot multiply "
                "element %r by -1.",
                node.metadata.path_string,
            )
    else:
        node.value = -node.value


def _circuit_connections_3to4(node: IDSPrimitive) -> None:
    """Handle definition change for pf_active circuit/connections."""
    shape = node.shape
    if shape[1] % 2:  # second dimension not divisible by 2:
        logger.error(
            f"Error while converting {node}. Size of the second dimension should "
            "be divisible by 2. Data was not converted."
        )
    else:
        node.value = node.value[:, ::2] - node.value[:, 1::2]


def _circuit_connections_4to3(node: IDSPrimitive) -> None:
    """Handle definition change for pf_active circuit/connections."""
    shape = node.shape
    new_value = numpy.zeros((shape[0], 2 * shape[1]), dtype=numpy.int32)
    new_value[:, ::2] = node.value == 1
    new_value[:, 1::2] = node.value == -1
    node.value = new_value


def _ids_properties_source(source: IDSString0D, provenance: IDSStructure) -> None:
    """Handle DD3to4 migration of ids_properties/source to ids_properties/provenance."""
    if len(provenance.node) > 0:
        logger.warning(
            "Element %r could not be migrated: %r is alreadys set.",
            source.metadata.path_string,
            provenance.node.metadata.path_string,
        )
        return

    # Populate ids_properties/provenance/node[0]/reference[0].name with source.value
    provenance.node.resize(1)
    provenance.node[0].reference.resize(1)
    provenance.node[0].reference[0].name = source.value<|MERGE_RESOLUTION|>--- conflicted
+++ resolved
@@ -20,7 +20,12 @@
 from imaspy.ids_data_type import IDSDataType
 from imaspy.ids_factory import IDSFactory
 from imaspy.ids_path import IDSPath
-from imaspy.ids_primitive import IDSNumeric0D, IDSPrimitive, IDSString0D, IDSNumericArray
+from imaspy.ids_primitive import (
+    IDSNumeric0D,
+    IDSNumericArray,
+    IDSPrimitive,
+    IDSString0D,
+)
 from imaspy.ids_struct_array import IDSStructArray
 from imaspy.ids_structure import IDSStructure
 from imaspy.ids_toplevel import IDSToplevel
@@ -781,7 +786,11 @@
     for source, target in iterator:
         for child in source.iter_nonempty_():
             value = child.value
-            if closed and child.metadata.name != "time" and isinstance(child, IDSNumericArray):
+            if (
+                closed
+                and child.metadata.name != "time"
+                and isinstance(child, IDSNumericArray)
+            ):
                 # repeat first point:
                 value = value[:-1]
             target[child.metadata.name] = value
@@ -807,15 +816,20 @@
         iterator = [(source_node, target_node)]
     for source, target in iterator:
         for child in source.iter_nonempty_():
-            if child.metadata.name != "closed" and not child.metadata.name.endswith('_error_index'):
+            if child.metadata.name != "closed" and not child.metadata.name.endswith(
+                "_error_index"
+            ):
                 value = child.value
-                if closed and child.metadata.name != "time" and isinstance(child, IDSNumericArray):
+                if (
+                    closed
+                    and child.metadata.name != "time"
+                    and isinstance(child, IDSNumericArray)
+                ):
                     # repeat first point:
                     value = numpy.concatenate((value, [value[0]]))
                 target[child.metadata.name] = value
 
 
-<<<<<<< HEAD
 def _remove_last_point_centreline(source_node: IDSBase, target_node: IDSBase) -> None:
     """Type change method for
       nbc_description=repeat_children_first_point_conditional_centreline.
@@ -853,10 +867,7 @@
         )
 
 
-def _cocos_change(node: IDSPrimitive) -> None:
-=======
 def _cocos_change(node: IDSBase) -> None:
->>>>>>> a71a2add
     """Handle COCOS definition change: multiply values by -1."""
     if not isinstance(node, IDSPrimitive):
         if node.metadata.path_string == "flux_loop/flux":
