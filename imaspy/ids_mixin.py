# This file is part of IMASPy.
# You should have received the IMASPy LICENSE file with this project.

import copy
import logging
from typing import Dict
from xml.etree.ElementTree import Element

import scipy.interpolate
from imaspy.ids_data_type import IDSDataType

try:
    from functools import cached_property
except ImportError:
    from cached_property import cached_property

from imaspy.exception import ValidationError
from imaspy.ids_metadata import IDSMetadata
from imaspy.setup_logging import root_logger as logger

try:
    from imaspy.ids_defs import IDS_TIME_MODE_HOMOGENEOUS, IDS_TIME_MODE_INDEPENDENT
except ImportError as ee:
    logger.critical("IMAS could not be imported. UAL not available! %s", ee)
from imaspy.util import visit_children

logger.setLevel(logging.INFO)


class IDSMixin:
    """The base class which unifies properties of structure, struct_array, toplevel, root
    and primitive nodes (IDSPrimitive and IDSNumericArray)"""

    def __init__(self, parent: "IDSMixin", structure_xml: Element):
        """Setup basic properties for a tree node (leaf or non-leaf) such as
        name, _parent, _backend_name etc."""
        self._parent = parent
        self._structure_xml = structure_xml
        self.metadata = IDSMetadata(structure_xml=self._structure_xml)

    @property
    def _time_mode(self) -> int:
        """Retrieve the time mode from `/ids_properties/homogeneous_time`"""
        return self._parent._time_mode

    @property
    def _dd_parent(self) -> "IDSMixin":
        """Return the DD parent element

        Usually this is the same as the _parent element, but for IDSStructArray
        structure sub-elements, this will return the parent of the IDSStructArray.

        Examples:
            - `ids.ids_properties.provenance._dd_parent` is `ids.ids_properties`
            - `ids.ids_properties.provenance[0]._dd_parent` is also `ids.ids_properties`
        """
        return self._parent

    @cached_property
    def _is_dynamic(self) -> bool:
        """True if this element (or any parent) has type=dynamic"""
        return self.metadata.type.is_dynamic or self._dd_parent._is_dynamic

    @property
    def _path(self) -> str:
        """Build relative path from the toplevel to the node

        Examples:
            - `ids.ids_properties.creation_data` is `ids_properties/creation_date`
            - `gyrokinetics.wavevector[0].radial_component_norm` is `wavevector[0]/radial_component_norm
        """
        from imaspy.ids_struct_array import IDSStructArray

        parent_path = self._parent._path
        my_path = self.metadata.name
        if isinstance(self._parent, IDSStructArray):
            if self in self._parent.value:
                index = self._parent.value.index(self)
            else:
                # This happens when we ask the path of a struct_array
                # child that does not have a proper parent anymore
                # E.g. a resize
                logger.warning(
                    "Link to parent of %s broken. Cannot reconstruct index", my_path
                )
                index = "?"
            my_path = f"{parent_path}[{index}]"
        elif parent_path != "":
            # If we are not an IDSStructArray, we have no indexable children.
            my_path = parent_path + "/" + my_path
        return my_path

<<<<<<< HEAD
    def reset_path(self):
        if "_path" in self.__dict__:
            del self.__dict__["_path"]  # Delete the cached_property cache
            # this is how it works for functools cached_property.
            # how is it for cached_property package?
=======
    def visit_children(self, fun, leaf_only=False):
        """walk all children of this structure in order and execute fun on them"""
        # you will have fun
        if hasattr(self, "__iter__"):
            if not leaf_only:
                fun(self)
            for child in self:
                child.visit_children(fun, leaf_only)
        else:  # it must be a child then?
            fun(self)
>>>>>>> e2c3b395

    @cached_property
    def _version(self):
        """Return the data dictionary version of this in-memory structure."""
        # As each Mixin (e.g. "data node") should have a parent, we just have to
        # check its parent.
        if hasattr(self, "_parent"):
            return self._parent._version

    def _build_repr_start(self) -> str:
        """Build the start of the string derived classes need for their repr.

        All derived classes need to represent the IDS they are part of,
        and thus have a common string to start with. We collect that common logic here

        Examples:
            - `gyrokinetics.wavevector[0].eigenmode[0].time_norm` is
                `<IDSNumericArray (IDS:gyrokinetics, wavevector[0]/eigenmode[0]/time_norm`
            - `wavevector[0].eigenmode[0].frequency_norm` is
                `<IDSPrimitive (IDS:gyrokinetics, wavevector[0]/eigenmode[0]/frequency_norm`
        """
        my_repr = f"<{type(self).__name__}"
        my_repr += f" (IDS:{self._toplevel.metadata.name},"
        my_repr += f" {self._path}"
        return my_repr

    def resample(
        self, old_time, new_time, homogeneousTime=None, inplace=False, **kwargs
    ):
        """Resample all primitives in their time dimension to a new time array"""
        if "ids_properties" in self and homogeneousTime is None:
            homogeneousTime = self.ids_properties.homogeneous_time

        if homogeneousTime is None:
            raise ValueError(
                "homogeneous_time is not specified in ids_properties nor given"
                " as keyword argument"
            )

        if homogeneousTime != IDS_TIME_MODE_HOMOGENEOUS:
            # TODO: implement also for IDS_TIME_MODE_INDEPENDENT
            # (and what about converting between time modes? this gets tricky fast)
            raise NotImplementedError(
                "resample is only implemented for IDS_TIME_MODE_HOMOGENEOUS"
            )

        # we need to import here to avoid circular dependencies
        from imaspy.ids_toplevel import IDSToplevel

        def visitor(el):
            if not el.has_value:
                return
            if (
                getattr(el, "_var_type", None) == "dynamic"
                and el.metadata.name != "time"
            ):
                # effectively a guard to get only idsPrimitive
                # TODO: also support time axes as dimension of IDSStructArray
                if el.time_axis is None:
                    logger.warning(
                        "No time axis found for dynamic structure %s", self._path
                    )
                interpolator = scipy.interpolate.interp1d(
                    old_time.value, el.value, axis=el.time_axis, **kwargs
                )
                el.value = interpolator(new_time)

        if not inplace:
            el = copy.deepcopy(self)
        else:
            el = self

        visit_children(el, visitor)

        if isinstance(el, IDSToplevel):
            el.time = new_time
        else:
            logger.warning(
                "Performing resampling on non-toplevel. "
                "Be careful to adjust your time base manually"
            )

        return el

    @cached_property
    def time_axis(self):
        """Return the time axis for this node (None if no time dependence)"""
        return self.coordinates.time_index

    @cached_property
    def _toplevel(self) -> "IDSToplevel":
        """Return the toplevel instance this node belongs to"""
        return self._parent._toplevel

    def _validate(self, aos_indices: Dict[str, int]) -> None:
        """Actual implementation of validation logic.

        See also:
            :py:meth:`imaspy.ids_toplevel.IDSToplevel.validate`.

        Args:
            aos_indices: index_name -> index, e.g. {"i1": 1, "itime": 0}, for all parent
                array of structures.
        """
        if self.metadata.type.is_dynamic and self.has_value:
            if self._time_mode == IDS_TIME_MODE_INDEPENDENT:
                raise ValidationError(
                    f"Dynamic variable {self.metadata.path} is allocated, but time "
                    "mode is IDS_TIME_MODE_INDEPENDENT.",
                    aos_indices,
                )<|MERGE_RESOLUTION|>--- conflicted
+++ resolved
@@ -90,25 +90,6 @@
             my_path = parent_path + "/" + my_path
         return my_path
 
-<<<<<<< HEAD
-    def reset_path(self):
-        if "_path" in self.__dict__:
-            del self.__dict__["_path"]  # Delete the cached_property cache
-            # this is how it works for functools cached_property.
-            # how is it for cached_property package?
-=======
-    def visit_children(self, fun, leaf_only=False):
-        """walk all children of this structure in order and execute fun on them"""
-        # you will have fun
-        if hasattr(self, "__iter__"):
-            if not leaf_only:
-                fun(self)
-            for child in self:
-                child.visit_children(fun, leaf_only)
-        else:  # it must be a child then?
-            fun(self)
->>>>>>> e2c3b395
-
     @cached_property
     def _version(self):
         """Return the data dictionary version of this in-memory structure."""
