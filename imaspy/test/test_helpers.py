--- conflicted
+++ resolved
@@ -264,12 +264,8 @@
                 if ele_coor is coordinate:
                     element.value = []
                     return
-<<<<<<< HEAD
-
-    parent.visit_children(callback)
-=======
+
     visit_children(parent, callback)
->>>>>>> 6a116670
 
 
 def compare_children(st1, st2, deleted_paths=set()):
