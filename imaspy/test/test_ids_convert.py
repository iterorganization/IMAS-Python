# Unit tests for ids_convert.py.
# See also integration tests for conversions in test_nbc_change.py

import logging
import re
<<<<<<< HEAD
from datetime import datetime, timedelta, timezone
from pathlib import Path
=======
from datetime import UTC, datetime, timedelta
>>>>>>> 54e5ce1b
from unittest.mock import MagicMock

import numpy
import pytest

from imaspy import identifiers
from imaspy.ids_convert import (
    _get_ctxpath,
    _get_tbp,
    convert_ids,
    dd_version_map_from_factories,
    iter_parents,
)
from imaspy.ids_defs import (
    ASCII_BACKEND,
    IDS_TIME_MODE_HETEROGENEOUS,
    IDS_TIME_MODE_HOMOGENEOUS,
    IDS_TIME_MODE_INDEPENDENT,
    MEMORY_BACKEND,
)
from imaspy.ids_factory import IDSFactory
from imaspy.ids_struct_array import IDSStructArray
from imaspy.ids_structure import IDSStructure
from imaspy.test.test_helpers import compare_children, open_dbentry

UTC = timezone.utc


def test_iter_parents():
    assert list(iter_parents("a/b/c/d/e")) == ["a", "a/b", "a/b/c", "a/b/c/d"]
    assert list(iter_parents("abc/def/g")) == ["abc", "abc/def"]


def test_dd_version_map_from_factories_invalid_version():
    factory1 = IDSFactory(version="3.39.0")
    factory2 = MagicMock()
    factory2._version = "3.30.0-123-12345678"
    factory2._etree = factory1._etree

    version_map, factory1_is_oldest = dd_version_map_from_factories(
        "core_profiles", factory1, factory2
    )
    assert not factory1_is_oldest
    # maps should be empty, since we set the same etree on factory2
    assert not version_map.new_to_old.path
    assert not version_map.old_to_new.path


@pytest.fixture()
def factory():
    return IDSFactory(version="3.38.0")


@pytest.fixture()
def core_profiles_paths(factory):
    etree = factory._etree
    cp = etree.find("IDS[@name='core_profiles']")
    return {field.get("path", ""): field for field in cp.iterfind(".//field")}


def test_aos_and_ctxpath(core_profiles_paths):
    paths = core_profiles_paths
    f = _get_ctxpath
    assert f("time", paths) == "time"
    assert f("profiles_1d", paths) == "profiles_1d"
    assert f("profiles_1d/time", paths) == "time"
    assert f("profiles_1d/grid/rho_tor_norm", paths) == "grid/rho_tor_norm"
    assert f("profiles_1d/ion", paths) == "ion"
    assert f("profiles_1d/ion/element", paths) == "element"
    assert f("profiles_1d/ion/element/z_n", paths) == "z_n"


def test_timebasepath(core_profiles_paths):
    paths = core_profiles_paths
    f = _get_tbp
    assert f(paths["time"], paths) == "time"
    assert f(paths["profiles_1d"], paths) == "profiles_1d/time"
    assert f(paths["profiles_1d/grid"], paths) == ""


def test_compare_timebasepath_functions(ids_name):
    # Ensure that the two timebasepath implementations are consistent
    ids = IDSFactory().new(ids_name)
    ids_element = ids.metadata._structure_xml
    paths = {field.get("path", ""): field for field in ids_element.iterfind(".//field")}

    def recurse(structure: IDSStructure, ctx_path: str):
        for item in structure:
            name = item.metadata.name
            new_path = f"{ctx_path}/{name}" if ctx_path else name

            tbp1 = _get_tbp(item.metadata._structure_xml, paths)
            tbp2 = item.metadata.timebasepath
            assert tbp1 == tbp2

            if isinstance(item, IDSStructure):
                recurse(item, new_path)
            else:
                if isinstance(item, IDSStructArray):
                    item.resize(1)
                    recurse(item[0], "")

    recurse(ids, "")


def test_dbentry_autoconvert1(backend, worker_id, tmp_path):
    entry_331 = open_dbentry(backend, "w", worker_id, tmp_path, dd_version="3.31.0")
    old_factory = entry_331.factory
    old_ids = old_factory.new("core_profiles")
    old_ids.ids_properties.homogeneous_time = IDS_TIME_MODE_HETEROGENEOUS

    # Put without conversion:
    entry_331.put(old_ids)
    assert old_ids.ids_properties.version_put.data_dictionary == "3.31.0"
    if backend != MEMORY_BACKEND:
        entry_331.close()

    entry_342 = open_dbentry(backend, "r", worker_id, tmp_path, dd_version="3.42.0")

    # Get without conversion
    old_ids_get = entry_342.get("core_profiles", autoconvert=False)
    assert old_ids_get.ids_properties.version_put.data_dictionary == "3.31.0"
    assert old_ids_get._dd_version == "3.31.0"

    # Work around ASCII backend bug...
    if backend == ASCII_BACKEND:
        entry_342.close()
        entry_342 = open_dbentry(backend, "r", worker_id, tmp_path, dd_version="3.42.0")

    # Get with conversion
    new_ids_get = entry_342.get("core_profiles")
    assert new_ids_get.ids_properties.version_put.data_dictionary == "3.31.0"
    assert new_ids_get._dd_version == "3.42.0"

    entry_342.close()


def test_dbentry_autoconvert2(backend, worker_id, tmp_path):
    entry_342 = open_dbentry(backend, "w", worker_id, tmp_path, dd_version="3.42.0")
    new_ids = entry_342.factory.new("core_profiles")
    new_ids.ids_properties.homogeneous_time = IDS_TIME_MODE_HETEROGENEOUS

    # Put without conversion:
    entry_342.put(new_ids)
    assert new_ids.ids_properties.version_put.data_dictionary == "3.42.0"
    if backend != MEMORY_BACKEND:
        entry_342.close()

    entry_331 = open_dbentry(backend, "r", worker_id, tmp_path, dd_version="3.31.0")

    # Get without conversion
    new_ids_get = entry_331.get("core_profiles", autoconvert=False)
    assert new_ids_get.ids_properties.version_put.data_dictionary == "3.42.0"
    assert new_ids_get._dd_version == "3.42.0"

    # Work around ASCII backend bug...
    if backend == ASCII_BACKEND:
        entry_331.close()
        entry_331 = open_dbentry(backend, "r", worker_id, tmp_path, dd_version="3.31.0")

    # Get with conversion
    old_ids_get = entry_331.get("core_profiles")
    assert old_ids_get.ids_properties.version_put.data_dictionary == "3.42.0"
    assert old_ids_get._dd_version == "3.31.0"

    entry_331.close()


def test_provenance_entry(factory):
    cp = factory.core_profiles()
    # Note: DD 3.31.0 doesn't have the provenance data structure, test that it doesn't
    # report an error:
    cp2 = convert_ids(cp, "3.31.0", provenance_origin_uri="<testdata>")
    # Convert back to 3.38.0
    cp3 = convert_ids(cp2, "3.38.0", provenance_origin_uri="<testdata>")
    assert len(cp3.ids_properties.provenance.node) == 1
    assert cp3.ids_properties.provenance.node[0].path == ""
    assert len(cp3.ids_properties.provenance.node[0].sources) == 1
    provenance_txt = cp3.ids_properties.provenance.node[0].sources[0]
    # Check that the provided origin URI is in the text
    assert "<testdata>" in provenance_txt
    # Check that origin and destination DD versions are included
    assert "3.31.0" in provenance_txt
    assert "3.38.0" in provenance_txt
    # Check that IMASPy is mentioned
    assert "IMASPy" in provenance_txt

    # Test logic branch for node.reference implemented with IMAS-5304
    cp4 = convert_ids(cp2, "3.42.0", provenance_origin_uri="<testdata>")
    assert len(cp4.ids_properties.provenance.node) == 1
    assert cp4.ids_properties.provenance.node[0].path == ""
    assert len(cp4.ids_properties.provenance.node[0].reference) == 1
    assert "<testdata>" in cp4.ids_properties.provenance.node[0].reference[0].name
    timestamp = str(cp4.ids_properties.provenance.node[0].reference[0].timestamp)
    # Check that timestamp adheres to the format YYYY-MM-DDTHH:MM:SSZ
    assert re.match(r"\d{4}-\d{2}-\d{2}T\d{2}:\d{2}:\d{2}Z", timestamp)
    dtime = datetime.now(UTC) - datetime.fromisoformat(timestamp)
    assert timedelta(seconds=0) <= dtime < timedelta(seconds=2)


@pytest.fixture
def dd4factory():
    return IDSFactory("4.0.0")


def test_3to4_ggd_space_identifier(dd4factory):
    ep = IDSFactory("3.39.0").edge_profiles()
    ep.ids_properties.homogeneous_time = IDS_TIME_MODE_HETEROGENEOUS
    ep.grid_ggd.resize(1)
    ep.grid_ggd[0].time = 0.0
    ep.grid_ggd[0].space.resize(1)
    ep.grid_ggd[0].space[0].coordinates_type = numpy.array([1, 2], dtype=numpy.int32)

    ep4 = convert_ids(ep, None, factory=dd4factory)
    cid = identifiers.coordinate_identifier
    assert ep4.grid_ggd[0].time == 0.0
    coordinates_type = ep4.grid_ggd[0].space[0].coordinates_type
    assert len(coordinates_type) == 2
    for i in range(2):
        # Test that the full identifier structure is filled:
        identifier = cid(i + 1)
        assert coordinates_type[i].index == identifier.index
        assert coordinates_type[i].name == identifier.name
        assert coordinates_type[i].description == identifier.description

    ep3 = convert_ids(ep4, "3.39.0")
    compare_children(ep, ep3)


def test_3to4_repeat_children_first_point_conditional(dd4factory):
    # The wall IDS contains all (four!) cases with conditional repeats
    wall = IDSFactory("3.39.0").wall()
    wall.ids_properties.homogeneous_time = IDS_TIME_MODE_HETEROGENEOUS
    wall.description_2d.resize(2)

    # Case 1: repeat_children_first_point_conditional
    wall.description_2d[0].vessel.unit.resize(2)
    for i in range(2):
        outline_inner = wall.description_2d[0].vessel.unit[i].annular.outline_inner
        outline_inner.closed = i  # first is open, second is closed
        outline_inner.r = [1.0, 2.0, 3.0]
        outline_inner.z = [-1.0, -2.0, -3.0]

    # Case 2: repeat_children_first_point_conditional_sibling
    wall.description_2d[0].limiter.unit.resize(2)
    for i in range(2):
        unit = wall.description_2d[0].limiter.unit[i]
        unit.closed = i  # first is open, second is closed
        unit.outline.r = [1.0, 2.0, 3.0]
        unit.outline.z = [-1.0, -2.0, -3.0]

    # Case 3: repeat_children_first_point_conditional_sibling_dynamic
    wall.description_2d[0].mobile.unit.resize(2)
    for i in range(2):
        unit = wall.description_2d[0].mobile.unit[i]
        unit.closed = i  # first is open, second is closed
        unit.outline.resize(3)
        for j in range(3):
            unit.outline[j].r = [1.0, 2.0, 3.0]
            unit.outline[j].z = [-1.0, -2.0, -3.0]
            unit.outline[j].time = j / 5

    # Case 4: repeat_children_first_point_conditional_centreline
    # (see https://jira.iter.org/browse/IMAS-5541)
    wall.description_2d[1].vessel.unit.resize(2)
    for i in range(2):
        centreline = wall.description_2d[1].vessel.unit[i].annular.centreline
        centreline.closed = i  # first is open, second is closed
        centreline.r = [1.0, 2.0, 3.0]
        centreline.z = [-1.0, -2.0, -3.0]
        # if it was open there were too many thickness values!
        # The last one will be dropped and repeated
        wall.description_2d[1].vessel.unit[i].annular.thickness = [1, 0.9, 0.9]

    wall4 = convert_ids(wall, None, factory=dd4factory)
    assert len(wall4.description_2d) == 2

    # Test conversion for case 1:
    assert len(wall4.description_2d[0].vessel.unit) == 2
    for i in range(2):
        outline_inner = wall4.description_2d[0].vessel.unit[i].annular.outline_inner
        if i == 0:  # open outline, first point not repeated:
            assert numpy.array_equal(outline_inner.r, [1.0, 2.0, 3.0])
            assert numpy.array_equal(outline_inner.z, [-1.0, -2.0, -3.0])
        else:  # closed outline, first point repeated:
            assert numpy.array_equal(outline_inner.r, [1.0, 2.0, 3.0, 1.0])
            assert numpy.array_equal(outline_inner.z, [-1.0, -2.0, -3.0, -1.0])

    # Test conversion for case 2:
    assert len(wall4.description_2d[0].limiter.unit) == 2
    for i in range(2):
        unit = wall4.description_2d[0].limiter.unit[i]
        if i == 0:  # open outline, first point not repeated:
            assert numpy.array_equal(unit.outline.r, [1.0, 2.0, 3.0])
            assert numpy.array_equal(unit.outline.z, [-1.0, -2.0, -3.0])
        else:  # closed outline, first point repeated:
            assert numpy.array_equal(unit.outline.r, [1.0, 2.0, 3.0, 1.0])
            assert numpy.array_equal(unit.outline.z, [-1.0, -2.0, -3.0, -1.0])

    # Test conversion for case 3:
    assert len(wall4.description_2d[0].mobile.unit) == 2
    for i in range(2):
        unit = wall4.description_2d[0].mobile.unit[i]
        for j in range(3):
            if i == 0:  # open outline, first point not repeated:
                assert numpy.array_equal(unit.outline[j].r, [1.0, 2.0, 3.0])
                assert numpy.array_equal(unit.outline[j].z, [-1.0, -2.0, -3.0])
            else:  # closed outline, first point repeated:
                assert numpy.array_equal(unit.outline[j].r, [1.0, 2.0, 3.0, 1.0])
                assert numpy.array_equal(unit.outline[j].z, [-1.0, -2.0, -3.0, -1.0])
            assert unit.outline[j].time == pytest.approx(j / 5)

    # Test conversion for case 4:
    assert len(wall4.description_2d[1].vessel.unit) == 2
    for i in range(2):
        thickness = wall4.description_2d[1].vessel.unit[i].annular.thickness
        if i == 0:  # open outline, there was one value too many, drop the last one
            assert numpy.array_equal(thickness, [1, 0.9])
        else:  # closed outline, thickness values kept
            assert numpy.array_equal(thickness, [1, 0.9, 0.9])

    # Test conversion back
    wall3 = convert_ids(wall4, "3.39.0")
    compare_children(wall, wall3)


def test_3to4_repeat_children_first_point(dd4factory):
    iron_core = IDSFactory("3.39.0").iron_core()
    iron_core.ids_properties.homogeneous_time = IDS_TIME_MODE_HETEROGENEOUS
    iron_core.segment.resize(1)
    iron_core.segment[0].geometry.outline.r = [1.0, 2.0, 3.0]
    iron_core.segment[0].geometry.outline.z = [-1.0, -2.0, -3.0]

    iron_core4 = convert_ids(iron_core, None, factory=dd4factory)
    geometry = iron_core4.segment[0].geometry
    assert numpy.array_equal(geometry.outline.r, [1.0, 2.0, 3.0, 1.0])
    assert numpy.array_equal(geometry.outline.z, [-1.0, -2.0, -3.0, -1.0])

    iron_core3 = convert_ids(iron_core4, "3.39.0")
    compare_children(iron_core, iron_core3)


def test_3to4_cocos_change(dd4factory):
    cp = IDSFactory("3.39.0").core_profiles()
    cp.ids_properties.homogeneous_time = IDS_TIME_MODE_HOMOGENEOUS
    cp.time = [1.0]
    cp.profiles_1d.resize(1)
    cp.profiles_1d[0].grid.rho_tor_norm = numpy.linspace(0, 1, 11)
    cp.profiles_1d[0].grid.psi = numpy.linspace(10, 20, 11)

    cp4 = convert_ids(cp, None, factory=dd4factory)
    assert numpy.array_equal(
        cp4.profiles_1d[0].grid.rho_tor_norm,
        cp.profiles_1d[0].grid.rho_tor_norm,
    )
    assert numpy.array_equal(
        cp4.profiles_1d[0].grid.psi,
        -cp.profiles_1d[0].grid.psi,
    )

    cp3 = convert_ids(cp4, "3.39.0")
    compare_children(cp, cp3)


def test_3to4_circuit_connections(dd4factory, caplog):
    pfa = IDSFactory("3.39.0").pf_active()
    pfa.ids_properties.homogeneous_time = IDS_TIME_MODE_HETEROGENEOUS
    pfa.circuit.resize(1)
    pfa.circuit[0].connections = [
        [0, 1, 0, 0, 1, 0],
        [0, 0, 1, 0, 0, 1],
        [1, 0, 0, 1, 0, 0],
    ]

    pfa4 = convert_ids(pfa, None, factory=dd4factory)
    assert numpy.array_equal(
        pfa4.circuit[0].connections, [[-1, 0, 1], [0, 1, -1], [1, -1, 0]]
    )

    pfa3 = convert_ids(pfa4, "3.39.0")
    compare_children(pfa, pfa3)

    # Test invalid connections shape
    pfa.circuit[0].connections = [
        [0, 1, 0, 0, 1, 0, 1],
        [0, 0, 1, 0, 0, 1, 1],
        [1, 0, 0, 1, 0, 0, 1],
    ]
    caplog.clear()
    with caplog.at_level(logging.ERROR):
        pfa4 = convert_ids(pfa, None, factory=dd4factory)
    # Incorrect shape, data is not converted:
    assert numpy.array_equal(pfa.circuit[0].connections, pfa4.circuit[0].connections)
    # Check that a message with ERROR severity was logged
    assert len(caplog.record_tuples) == 1
    assert caplog.record_tuples[0][1] == logging.ERROR


def test_3to4_cocos_magnetics_workaround(dd4factory):
    mag = IDSFactory("3.39.0").magnetics()
    mag.ids_properties.homogeneous_time = IDS_TIME_MODE_INDEPENDENT
    mag.flux_loop.resize(1)
    mag.flux_loop[0].flux.data = [1.0, 2.0]

    mag4 = convert_ids(mag, None, factory=dd4factory)
    assert numpy.array_equal(mag4.flux_loop[0].flux.data, [-1.0, -2.0])

    mag3 = convert_ids(mag4, "3.39.0")
    compare_children(mag, mag3)<|MERGE_RESOLUTION|>--- conflicted
+++ resolved
@@ -3,12 +3,7 @@
 
 import logging
 import re
-<<<<<<< HEAD
 from datetime import datetime, timedelta, timezone
-from pathlib import Path
-=======
-from datetime import UTC, datetime, timedelta
->>>>>>> 54e5ce1b
 from unittest.mock import MagicMock
 
 import numpy
