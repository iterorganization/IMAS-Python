--- conflicted
+++ resolved
@@ -34,19 +34,8 @@
         UDA_BACKEND,
         WRITE_OP,
     )
-<<<<<<< HEAD
-
-    # TODO: get UAL_VERSION number from hli_utils (if it doesn't exist it's too old)
-    # if StrictVersion(hli_utils.__version__) < 10:  # to be defined
-    # logger.warning(
-    # "Old access layer version detected. The MDSPlus backend will not work with multiple DD versions simultaneously."
-    # )
-except ImportError:
-    logger.critical("IMAS could not be imported. UAL not available!")
-=======
 except ImportError as ee:
     logger.critical("IMAS could not be imported. UAL not available! %s", ee)
->>>>>>> 1fb17280
 else:
     # Translation dictionary to go from an ids (primitive) type (without the dimensionality) to a default value
     ids_type_to_default = {
