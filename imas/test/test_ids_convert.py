# Unit tests for ids_convert.py.
# See also integration tests for conversions in test_nbc_change.py

import logging
import re
from datetime import datetime, timedelta, timezone
from unittest.mock import MagicMock

import numpy
from numpy import array_equal
import pytest

from imas import identifiers
from imas.ids_convert import (
    _3to4_sign_flip_paths,
    _get_ctxpath,
    _get_tbp,
    convert_ids,
    dd_version_map_from_factories,
    iter_parents,
)
from imas.ids_data_type import IDSDataType
from imas.ids_defs import (
    ASCII_BACKEND,
    IDS_TIME_MODE_HETEROGENEOUS,
    IDS_TIME_MODE_HOMOGENEOUS,
    IDS_TIME_MODE_INDEPENDENT,
    MEMORY_BACKEND,
)
from imas.ids_factory import IDSFactory
from imas.ids_struct_array import IDSStructArray
from imas.ids_structure import IDSStructure
from imas.test.test_helpers import compare_children, fill_consistent, open_dbentry

UTC = timezone.utc


def test_iter_parents():
    assert list(iter_parents("a/b/c/d/e")) == ["a", "a/b", "a/b/c", "a/b/c/d"]
    assert list(iter_parents("abc/def/g")) == ["abc", "abc/def"]


def test_dd_version_map_from_factories_invalid_version():
    factory1 = IDSFactory(version="3.39.0")
    factory2 = MagicMock()
    factory2._version = "3.30.0-123-12345678"
    factory2._etree = factory1._etree

    version_map, factory1_is_oldest = dd_version_map_from_factories(
        "core_profiles", factory1, factory2
    )
    assert not factory1_is_oldest
    # maps should be empty, since we set the same etree on factory2
    assert not version_map.new_to_old.path
    assert not version_map.old_to_new.path


@pytest.fixture()
def factory():
    return IDSFactory(version="3.38.0")


@pytest.fixture()
def core_profiles_paths(factory):
    etree = factory._etree
    cp = etree.find("IDS[@name='core_profiles']")
    return {field.get("path", ""): field for field in cp.iterfind(".//field")}


def test_aos_and_ctxpath(core_profiles_paths):
    paths = core_profiles_paths
    f = _get_ctxpath
    assert f("time", paths) == "time"
    assert f("profiles_1d", paths) == "profiles_1d"
    assert f("profiles_1d/time", paths) == "time"
    assert f("profiles_1d/grid/rho_tor_norm", paths) == "grid/rho_tor_norm"
    assert f("profiles_1d/ion", paths) == "ion"
    assert f("profiles_1d/ion/element", paths) == "element"
    assert f("profiles_1d/ion/element/z_n", paths) == "z_n"


def test_timebasepath(core_profiles_paths):
    paths = core_profiles_paths
    f = _get_tbp
    assert f(paths["time"], paths) == "time"
    assert f(paths["profiles_1d"], paths) == "profiles_1d/time"
    assert f(paths["profiles_1d/grid"], paths) == ""


def test_compare_timebasepath_functions(ids_name):
    # Ensure that the two timebasepath implementations are consistent
    ids = IDSFactory().new(ids_name)
    ids_element = ids.metadata._structure_xml
    paths = {field.get("path", ""): field for field in ids_element.iterfind(".//field")}

    def recurse(structure: IDSStructure, ctx_path: str):
        for item in structure:
            name = item.metadata.name
            new_path = f"{ctx_path}/{name}" if ctx_path else name

            tbp1 = _get_tbp(item.metadata._structure_xml, paths)
            tbp2 = item.metadata.timebasepath
            assert tbp1 == tbp2

            if isinstance(item, IDSStructure):
                recurse(item, new_path)
            else:
                if isinstance(item, IDSStructArray):
                    item.resize(1)
                    recurse(item[0], "")

    recurse(ids, "")


def test_dbentry_autoconvert1(backend, worker_id, tmp_path):
    entry_331 = open_dbentry(backend, "w", worker_id, tmp_path, dd_version="3.31.0")
    old_factory = entry_331.factory
    old_ids = old_factory.new("core_profiles")
    old_ids.ids_properties.homogeneous_time = IDS_TIME_MODE_HETEROGENEOUS

    # Put without conversion:
    entry_331.put(old_ids)
    assert old_ids.ids_properties.version_put.data_dictionary == "3.31.0"
    if backend != MEMORY_BACKEND:
        entry_331.close()

    entry_342 = open_dbentry(backend, "r", worker_id, tmp_path, dd_version="3.42.0")

    # Get without conversion
    old_ids_get = entry_342.get("core_profiles", autoconvert=False)
    assert old_ids_get.ids_properties.version_put.data_dictionary == "3.31.0"
    assert old_ids_get._dd_version == "3.31.0"

    # Work around ASCII backend bug...
    if backend == ASCII_BACKEND:
        entry_342.close()
        entry_342 = open_dbentry(backend, "r", worker_id, tmp_path, dd_version="3.42.0")

    # Get with conversion
    new_ids_get = entry_342.get("core_profiles")
    assert new_ids_get.ids_properties.version_put.data_dictionary == "3.31.0"
    assert new_ids_get._dd_version == "3.42.0"

    entry_342.close()


def test_dbentry_autoconvert2(backend, worker_id, tmp_path):
    entry_342 = open_dbentry(backend, "w", worker_id, tmp_path, dd_version="3.42.0")
    new_ids = entry_342.factory.new("core_profiles")
    new_ids.ids_properties.homogeneous_time = IDS_TIME_MODE_HETEROGENEOUS

    # Put without conversion:
    entry_342.put(new_ids)
    assert new_ids.ids_properties.version_put.data_dictionary == "3.42.0"
    if backend != MEMORY_BACKEND:
        entry_342.close()

    entry_331 = open_dbentry(backend, "r", worker_id, tmp_path, dd_version="3.31.0")

    # Get without conversion
    new_ids_get = entry_331.get("core_profiles", autoconvert=False)
    assert new_ids_get.ids_properties.version_put.data_dictionary == "3.42.0"
    assert new_ids_get._dd_version == "3.42.0"

    # Work around ASCII backend bug...
    if backend == ASCII_BACKEND:
        entry_331.close()
        entry_331 = open_dbentry(backend, "r", worker_id, tmp_path, dd_version="3.31.0")

    # Get with conversion
    old_ids_get = entry_331.get("core_profiles")
    assert old_ids_get.ids_properties.version_put.data_dictionary == "3.42.0"
    assert old_ids_get._dd_version == "3.31.0"

    entry_331.close()


def test_provenance_entry(factory):
    cp = factory.core_profiles()
    # Note: DD 3.31.0 doesn't have the provenance data structure, test that it doesn't
    # report an error:
    cp2 = convert_ids(cp, "3.31.0", provenance_origin_uri="<testdata>")
    # Convert back to 3.38.0
    cp3 = convert_ids(cp2, "3.38.0", provenance_origin_uri="<testdata>")
    assert len(cp3.ids_properties.provenance.node) == 1
    assert cp3.ids_properties.provenance.node[0].path == ""
    assert len(cp3.ids_properties.provenance.node[0].sources) == 1
    provenance_txt = cp3.ids_properties.provenance.node[0].sources[0]
    # Check that the provided origin URI is in the text
    assert "<testdata>" in provenance_txt
    # Check that origin and destination DD versions are included
    assert "3.31.0" in provenance_txt
    assert "3.38.0" in provenance_txt
    # Check that IMAS-Python is mentioned
    assert "IMAS-Python" in provenance_txt

    # Test logic branch for node.reference implemented with IMAS-5304
    cp4 = convert_ids(cp2, "3.42.0", provenance_origin_uri="<testdata>")
    assert len(cp4.ids_properties.provenance.node) == 1
    assert cp4.ids_properties.provenance.node[0].path == ""
    assert len(cp4.ids_properties.provenance.node[0].reference) == 1
    assert "<testdata>" in cp4.ids_properties.provenance.node[0].reference[0].name
    timestamp = str(cp4.ids_properties.provenance.node[0].reference[0].timestamp)
    # Check that timestamp adheres to the format YYYY-MM-DDTHH:MM:SSZ
    assert re.match(r"\d{4}-\d{2}-\d{2}T\d{2}:\d{2}:\d{2}Z", timestamp)
    timestamp_for_parsing = timestamp.replace("Z", "+00:00")
    dtime = datetime.now(UTC) - datetime.fromisoformat(timestamp_for_parsing)
    assert timedelta(seconds=0) <= dtime < timedelta(seconds=2)


@pytest.fixture
def dd4factory():
    return IDSFactory("4.0.0")


def test_3to4_ggd_space_identifier(dd4factory):
    ep = IDSFactory("3.39.0").edge_profiles()
    ep.ids_properties.homogeneous_time = IDS_TIME_MODE_HETEROGENEOUS
    ep.grid_ggd.resize(1)
    ep.grid_ggd[0].time = 0.0
    ep.grid_ggd[0].space.resize(1)
    ep.grid_ggd[0].space[0].coordinates_type = numpy.array([1, 2], dtype=numpy.int32)

    ep4 = convert_ids(ep, None, factory=dd4factory)
    cid = identifiers.coordinate_identifier
    assert ep4.grid_ggd[0].time == 0.0
    coordinates_type = ep4.grid_ggd[0].space[0].coordinates_type
    assert len(coordinates_type) == 2
    for i in range(2):
        # Test that the full identifier structure is filled:
        identifier = cid(i + 1)
        assert coordinates_type[i].index == identifier.index
        assert coordinates_type[i].name == identifier.name
        assert coordinates_type[i].description == identifier.description

    ep3 = convert_ids(ep4, "3.39.0")
    compare_children(ep, ep3)


def test_3to4_repeat_children_first_point_conditional(dd4factory):
    # The wall IDS contains all (four!) cases with conditional repeats
    wall = IDSFactory("3.39.0").wall()
    wall.ids_properties.homogeneous_time = IDS_TIME_MODE_HETEROGENEOUS
    wall.description_2d.resize(2)

    # Case 1: repeat_children_first_point_conditional
    wall.description_2d[0].vessel.unit.resize(2)
    for i in range(2):
        outline_inner = wall.description_2d[0].vessel.unit[i].annular.outline_inner
        outline_inner.closed = i  # first is open, second is closed
        outline_inner.r = [1.0, 2.0, 3.0]
        outline_inner.z = [-1.0, -2.0, -3.0]

    # Case 2: repeat_children_first_point_conditional_sibling
    wall.description_2d[0].limiter.unit.resize(2)
    for i in range(2):
        unit = wall.description_2d[0].limiter.unit[i]
        unit.closed = i  # first is open, second is closed
        unit.outline.r = [1.0, 2.0, 3.0]
        unit.outline.z = [-1.0, -2.0, -3.0]

    # Case 3: repeat_children_first_point_conditional_sibling_dynamic
    wall.description_2d[0].mobile.unit.resize(2)
    for i in range(2):
        unit = wall.description_2d[0].mobile.unit[i]
        unit.closed = i  # first is open, second is closed
        unit.outline.resize(3)
        for j in range(3):
            unit.outline[j].r = [1.0, 2.0, 3.0]
            unit.outline[j].z = [-1.0, -2.0, -3.0]
            unit.outline[j].time = j / 5

    # Case 4: repeat_children_first_point_conditional_centreline
    # (see https://jira.iter.org/browse/IMAS-5541)
    wall.description_2d[1].vessel.unit.resize(2)
    for i in range(2):
        centreline = wall.description_2d[1].vessel.unit[i].annular.centreline
        centreline.closed = i  # first is open, second is closed
        centreline.r = [1.0, 2.0, 3.0]
        centreline.z = [-1.0, -2.0, -3.0]
        # if it was open there were too many thickness values!
        # The last one will be dropped and repeated
        wall.description_2d[1].vessel.unit[i].annular.thickness = [1, 0.9, 0.9]

    wall4 = convert_ids(wall, None, factory=dd4factory)
    assert len(wall4.description_2d) == 2

    # Test conversion for case 1:
    assert len(wall4.description_2d[0].vessel.unit) == 2
    for i in range(2):
        outline_inner = wall4.description_2d[0].vessel.unit[i].annular.outline_inner
        if i == 0:  # open outline, first point not repeated:
            assert array_equal(outline_inner.r, [1.0, 2.0, 3.0])
            assert array_equal(outline_inner.z, [-1.0, -2.0, -3.0])
        else:  # closed outline, first point repeated:
            assert array_equal(outline_inner.r, [1.0, 2.0, 3.0, 1.0])
            assert array_equal(outline_inner.z, [-1.0, -2.0, -3.0, -1.0])

    # Test conversion for case 2:
    assert len(wall4.description_2d[0].limiter.unit) == 2
    for i in range(2):
        unit = wall4.description_2d[0].limiter.unit[i]
        if i == 0:  # open outline, first point not repeated:
            assert array_equal(unit.outline.r, [1.0, 2.0, 3.0])
            assert array_equal(unit.outline.z, [-1.0, -2.0, -3.0])
        else:  # closed outline, first point repeated:
            assert array_equal(unit.outline.r, [1.0, 2.0, 3.0, 1.0])
            assert array_equal(unit.outline.z, [-1.0, -2.0, -3.0, -1.0])

    # Test conversion for case 3:
    assert len(wall4.description_2d[0].mobile.unit) == 2
    for i in range(2):
        unit = wall4.description_2d[0].mobile.unit[i]
        for j in range(3):
            if i == 0:  # open outline, first point not repeated:
                assert array_equal(unit.outline[j].r, [1.0, 2.0, 3.0])
                assert array_equal(unit.outline[j].z, [-1.0, -2.0, -3.0])
            else:  # closed outline, first point repeated:
                assert array_equal(unit.outline[j].r, [1.0, 2.0, 3.0, 1.0])
                assert array_equal(unit.outline[j].z, [-1.0, -2.0, -3.0, -1.0])
            assert unit.outline[j].time == pytest.approx(j / 5)

    # Test conversion for case 4:
    assert len(wall4.description_2d[1].vessel.unit) == 2
    for i in range(2):
        thickness = wall4.description_2d[1].vessel.unit[i].annular.thickness
        if i == 0:  # open outline, there was one value too many, drop the last one
            assert array_equal(thickness, [1, 0.9])
        else:  # closed outline, thickness values kept
            assert array_equal(thickness, [1, 0.9, 0.9])

    # Test conversion back
    wall3 = convert_ids(wall4, "3.39.0")
    compare_children(wall, wall3)


def test_3to4_repeat_children_first_point(dd4factory):
    iron_core = IDSFactory("3.39.0").iron_core()
    iron_core.ids_properties.homogeneous_time = IDS_TIME_MODE_HETEROGENEOUS
    iron_core.segment.resize(1)
    iron_core.segment[0].geometry.outline.r = [1.0, 2.0, 3.0]
    iron_core.segment[0].geometry.outline.z = [-1.0, -2.0, -3.0]

    iron_core4 = convert_ids(iron_core, None, factory=dd4factory)
    geometry = iron_core4.segment[0].geometry
    assert array_equal(geometry.outline.r, [1.0, 2.0, 3.0, 1.0])
    assert array_equal(geometry.outline.z, [-1.0, -2.0, -3.0, -1.0])

    iron_core3 = convert_ids(iron_core4, "3.39.0")
    compare_children(iron_core, iron_core3)


def test_3to4_cocos_change(dd4factory):
    cp = IDSFactory("3.39.0").core_profiles()
    cp.ids_properties.homogeneous_time = IDS_TIME_MODE_HOMOGENEOUS
    cp.time = [1.0]
    cp.profiles_1d.resize(1)
    cp.profiles_1d[0].grid.rho_tor_norm = numpy.linspace(0, 1, 11)
    cp.profiles_1d[0].grid.psi = numpy.linspace(10, 20, 11)

    cp4 = convert_ids(cp, None, factory=dd4factory)
    assert array_equal(
        cp4.profiles_1d[0].grid.rho_tor_norm,
        cp.profiles_1d[0].grid.rho_tor_norm,
    )
    assert array_equal(
        cp4.profiles_1d[0].grid.psi,
        -cp.profiles_1d[0].grid.psi,
    )

    cp3 = convert_ids(cp4, "3.39.0")
    compare_children(cp, cp3)

    eq = IDSFactory("3.39.0").equilibrium()
    eq.ids_properties.homogeneous_time = IDS_TIME_MODE_HOMOGENEOUS
    eq.time = [1.0]
    eq.time_slice.resize(1)
    eq.time_slice[0].profiles_1d.psi = numpy.linspace(0, 1, 11)
    eq.time_slice[0].profiles_1d.dpressure_dpsi = numpy.linspace(1, 2, 11)

    eq4 = convert_ids(eq, None, factory=dd4factory)
    assert array_equal(
        eq4.time_slice[0].profiles_1d.psi,
        -eq.time_slice[0].profiles_1d.psi,
    )
    assert array_equal(
        eq4.time_slice[0].profiles_1d.dpressure_dpsi,
        -eq.time_slice[0].profiles_1d.dpressure_dpsi,
    )

    eq3 = convert_ids(eq4, "3.39.0")
    compare_children(eq, eq3)


def test_3to4_circuit_connections(dd4factory, caplog):
    pfa = IDSFactory("3.39.0").pf_active()
    pfa.ids_properties.homogeneous_time = IDS_TIME_MODE_HETEROGENEOUS
    pfa.circuit.resize(1)
    pfa.circuit[0].connections = [
        [0, 1, 0, 0, 1, 0],
        [0, 0, 1, 0, 0, 1],
        [1, 0, 0, 1, 0, 0],
    ]

    pfa4 = convert_ids(pfa, None, factory=dd4factory)
    assert array_equal(
        pfa4.circuit[0].connections, [[-1, 0, 1], [0, 1, -1], [1, -1, 0]]
    )

    pfa3 = convert_ids(pfa4, "3.39.0")
    compare_children(pfa, pfa3)

    # Test invalid connections shape
    pfa.circuit[0].connections = [
        [0, 1, 0, 0, 1, 0, 1],
        [0, 0, 1, 0, 0, 1, 1],
        [1, 0, 0, 1, 0, 0, 1],
    ]
    caplog.clear()
    with caplog.at_level(logging.ERROR):
        pfa4 = convert_ids(pfa, None, factory=dd4factory)
    # Incorrect shape, data is not converted:
    assert array_equal(pfa.circuit[0].connections, pfa4.circuit[0].connections)
    # Check that a message with ERROR severity was logged
    assert len(caplog.record_tuples) == 1
    assert caplog.record_tuples[0][1] == logging.ERROR


def test_3to4_cocos_magnetics_workaround(dd4factory):
    mag = IDSFactory("3.39.0").magnetics()
    mag.ids_properties.homogeneous_time = IDS_TIME_MODE_INDEPENDENT
    mag.flux_loop.resize(1)
    mag.flux_loop[0].flux.data = [1.0, 2.0]

    mag4 = convert_ids(mag, None, factory=dd4factory)
    assert array_equal(mag4.flux_loop[0].flux.data, [-1.0, -2.0])

    mag3 = convert_ids(mag4, "3.39.0")
    compare_children(mag, mag3)


def test_3to4_pulse_schedule():
    ps = IDSFactory("3.39.0").pulse_schedule()
    ps.ids_properties.homogeneous_time = IDS_TIME_MODE_HETEROGENEOUS

    ps.ec.launcher.resize(3)
    ps.ec.launcher[0].power.reference.data = [1.0, 2.0, 3.0]
    ps.ec.launcher[0].power.reference.time = [1.0, 2.0, 3.0]
    ps.ec.launcher[1].power.reference.data = [0.0, 2.0, 5.0]
    ps.ec.launcher[1].power.reference.time = [0.0, 2.0, 5.0]
    ps.ec.launcher[2].power.reference.data = [1.0, 1.5]
    ps.ec.launcher[2].power.reference.time = [1.0, 1.5]

    ps.ec.mode.data = [1, 2, 5]
    ps.ec.mode.time = [1.0, 2.0, 5.0]

    ps4 = convert_ids(ps, "4.0.0")
    assert array_equal(ps4.ec.time, [0.0, 1.0, 1.5, 2.0, 3.0, 5.0])
    item = "power_launched/reference"
    assert array_equal(ps4.ec.beam[0][item], [1.0, 1.0, 1.5, 2.0, 3.0, 3.0])
    assert array_equal(ps4.ec.beam[1][item], [0.0, 1.0, 1.5, 2.0, 3.0, 5.0])
    assert array_equal(ps4.ec.beam[2][item], [1.0, 1.0, 1.5, 1.5, 1.5, 1.5])
    assert array_equal(ps4.ec.mode, [1, 1, 1, 2, 2, 5])


def test_3to4_pulse_schedule_exceptions():
    ps = IDSFactory("3.39.0").pulse_schedule()
    ps.ids_properties.homogeneous_time = IDS_TIME_MODE_HETEROGENEOUS

    ps.ec.launcher.resize(3)
    ps.ec.launcher[0].power.reference.data = [1.0, 2.0, 3.0]
    with pytest.raises(ValueError):  # missing time base
        convert_ids(ps, "4.0.0")

    ps.ec.launcher[0].power.reference.time = [1.0, 2.0]
    with pytest.raises(ValueError):  # incorrect size of time base
        convert_ids(ps, "4.0.0")


def test_3to4_pulse_schedule_fuzz():
    ps = IDSFactory("3.39.0").pulse_schedule()
    ps.ids_properties.homogeneous_time = IDS_TIME_MODE_HETEROGENEOUS

    fill_consistent(ps)
    convert_ids(ps, "4.0.0")


def test_3to4_migrate_deprecated_fields():  # GH#55
    # Test j_phi -> j_tor rename
    eq342 = IDSFactory("3.42.0").equilibrium()
    eq342.ids_properties.homogeneous_time = IDS_TIME_MODE_HOMOGENEOUS
    eq342.time = [0.0]
    eq342.time_slice.resize(1)
    eq342.time_slice[0].profiles_1d.j_tor = [0.3, 0.2, 0.1]
    eq342.time_slice[0].profiles_1d.j_tor_error_upper = [1.0]
    eq342.time_slice[0].profiles_1d.j_tor_error_lower = [2.0]
    eq342.time_slice[0].profiles_1d.psi = [1.0, 0.5, 0.0]

    # Basic case, check that j_tor (although deprecated) is migrated to j_phi:
    eq4 = convert_ids(eq342, "4.0.0")
    assert array_equal(eq4.time_slice[0].profiles_1d.j_phi.value, [0.3, 0.2, 0.1])
    assert array_equal(eq4.time_slice[0].profiles_1d.j_phi_error_upper.value, [1.0])
    assert array_equal(eq4.time_slice[0].profiles_1d.j_phi_error_lower.value, [2.0])

    # When both j_tor and j_phi are present in the source IDS, we expect that j_phi
    # takes precedence. This is a happy accident with how the DD defines both attributes
    eq342.time_slice[0].profiles_1d.j_phi = [0.6, 0.4, 0.2]
    eq4 = convert_ids(eq342, "4.0.0")
    assert array_equal(eq4.time_slice[0].profiles_1d.j_phi.value, [0.6, 0.4, 0.2])

    # Just to be sure, when j_tor has no value, it should also still work
    del eq342.time_slice[0].profiles_1d.j_tor
    eq4 = convert_ids(eq342, "4.0.0")
    assert array_equal(eq4.time_slice[0].profiles_1d.j_phi.value, [0.6, 0.4, 0.2])

    # Same applies to label -> name renames
    cp342 = IDSFactory("3.42.0").core_profiles()
    cp342.ids_properties.homogeneous_time = IDS_TIME_MODE_HOMOGENEOUS
    cp342.time = [0.0]
    cp342.profiles_1d.resize(1)
    cp342.profiles_1d[0].ion.resize(1)
    cp342.profiles_1d[0].ion[0].label = "x"

    cp4 = convert_ids(cp342, "4.0.0")
    assert cp4.profiles_1d[0].ion[0].name == "x"

    cp342.profiles_1d[0].ion[0].name = "y"
    cp4 = convert_ids(cp342, "4.0.0")
    assert cp4.profiles_1d[0].ion[0].name == "y"

    del cp342.profiles_1d[0].ion[0].label
    cp4 = convert_ids(cp342, "4.0.0")
    assert cp4.profiles_1d[0].ion[0].name == "y"


<<<<<<< HEAD
def test_3to4_name_identifier_mapping_magnetics():
    # Create source IDS using DD 3.40.1
    factory = IDSFactory("3.40.1")

    src = factory.magnetics()
    src.ids_properties.homogeneous_time = IDS_TIME_MODE_HOMOGENEOUS
    # Populate a parent that has name + identifier (no 'index' sibling)
    src.b_field_pol_probe.resize(1)
    src.b_field_pol_probe[0].name = "TEST_NAME"
    src.b_field_pol_probe[0].identifier = "TEST_IDENTIFIER"

    # Convert to DD 4.0.0
    dst = convert_ids(src, "4.0.0")

    # DD3 name -> DD4 description
    assert dst.b_field_pol_probe[0].description == "TEST_NAME"

    # DD3 identifier -> DD4 name
    assert dst.b_field_pol_probe[0].name == "TEST_IDENTIFIER"


def test_4to3_name_identifier_mapping_magnetics():
    # Create source IDS using DD 4.0.0
    factory = IDSFactory("4.0.0")

    src = factory.magnetics()
    src.ids_properties.homogeneous_time = IDS_TIME_MODE_HOMOGENEOUS
    # Populate a parent that has description + name (no 'index' sibling)
    src.b_field_pol_probe.resize(1)
    src.b_field_pol_probe[0].description = "TEST_DESCRIPTION"
    src.b_field_pol_probe[0].name = "TEST_NAME"

    # Convert to DD 3.40.1
    dst = convert_ids(src, "3.40.1")

    # DD4 description -> DD3 name
    assert dst.b_field_pol_probe[0].name == "TEST_DESCRIPTION"

    # DD4 name -> DD3 identifier
    assert dst.b_field_pol_probe[0].identifier == "TEST_NAME"
=======
def test_3to4_cocos_hardcoded_paths():
    # Check for existence in 3.42.0
    factory = IDSFactory("3.42.0")
    for ids_name, paths in _3to4_sign_flip_paths.items():
        ids = factory.new(ids_name)
        for path in paths:
            # Check path exists and is not a FLT
            metadata = ids.metadata[path]
            assert metadata.data_type is IDSDataType.FLT

    # Test a conversion
    eq = factory.equilibrium()
    eq.time_slice.resize(1)
    eq.time_slice[0].boundary.psi = 3.141

    eq4 = convert_ids(eq, "4.0.0")
    assert eq4.time_slice[0].boundary.psi == -3.141
>>>>>>> e2195e4c
<|MERGE_RESOLUTION|>--- conflicted
+++ resolved
@@ -533,7 +533,6 @@
     assert cp4.profiles_1d[0].ion[0].name == "y"
 
 
-<<<<<<< HEAD
 def test_3to4_name_identifier_mapping_magnetics():
     # Create source IDS using DD 3.40.1
     factory = IDSFactory("3.40.1")
@@ -574,7 +573,8 @@
 
     # DD4 name -> DD3 identifier
     assert dst.b_field_pol_probe[0].identifier == "TEST_NAME"
-=======
+
+
 def test_3to4_cocos_hardcoded_paths():
     # Check for existence in 3.42.0
     factory = IDSFactory("3.42.0")
@@ -591,5 +591,4 @@
     eq.time_slice[0].boundary.psi = 3.141
 
     eq4 = convert_ids(eq, "4.0.0")
-    assert eq4.time_slice[0].boundary.psi == -3.141
->>>>>>> e2195e4c
+    assert eq4.time_slice[0].boundary.psi == -3.141