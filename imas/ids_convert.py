# This file is part of IMAS-Python.
# You should have received the IMAS-Python LICENSE file with this project.
"""Functionality for converting IDSToplevels between DD versions."""

import copy
import datetime
import logging
from functools import lru_cache, partial
from pathlib import Path
from typing import Callable, Dict, Iterator, List, Optional, Set, Tuple
from xml.etree.ElementTree import Element, ElementTree

import numpy
from packaging.version import InvalidVersion, Version
from scipy.interpolate import interp1d

import imas
from imas.dd_zip import parse_dd_version, dd_etree
from imas.ids_base import IDSBase
from imas.ids_data_type import IDSDataType
from imas.ids_defs import IDS_TIME_MODE_HETEROGENEOUS
from imas.ids_factory import IDSFactory
from imas.ids_path import IDSPath
from imas.ids_primitive import IDSNumeric0D, IDSNumericArray, IDSPrimitive, IDSString0D
from imas.ids_struct_array import IDSStructArray
from imas.ids_structure import IDSStructure
from imas.ids_toplevel import IDSToplevel

logger = logging.getLogger(__name__)
# Store for which paths we already emitted a warning that the target could not be found
# to prevent polluting the output with lots of repeated items.
_missing_paths_warning = set()


def iter_parents(path: str) -> Iterator[str]:
    """Iterate over parents of this path, starting with the highest-level parent.

    Example:
        >>> list(iter_parents("abc/def/ghi"))
        ["abc", "abc/def"]

    Args:
        path: Path to get parents of.

    Yields:
        Parent paths of the provided path.
    """
    i_slash = path.find("/")
    while i_slash != -1:
        yield path[:i_slash]
        i_slash = path.find("/", i_slash + 1)


class NBCPathMap:
    """Object mapping paths in one DD version to path, timebasepath and context path."""

    def __init__(self) -> None:
        self.path: Dict[str, Optional[str]] = {}
        """Dictionary mapping the ids path

        - When no changes have occurred (which is assumed to be the default case), the
          path is not present in the dictionary.
        - When an element is renamed it maps the old to the new name (and vice versa).
        - When an element does not exist in the other version, it is mapped to None.
        """

        self.tbp: Dict[str, str] = {}
        """Map providing the timebasepath for renamed elements."""

        self.ctxpath: Dict[str, str] = {}
        """Map providing the lowlevel context path for renamed elements."""

        self.type_change: Dict[str, Optional[Callable[[IDSBase, IDSBase], None]]] = {}
        """Dictionary of paths that had a type change.

        Type changes are mapped to None in :py:attr:`path`, this ``dict`` allows to
        distinguish between a type change and a removed node.

        Optionally, a function can be set to the path. This function can be called to
        perform a supported conversion between the new and old type (or vice versa).
        """

        self.post_process: Dict[str, Callable[[IDSBase], None]] = {}
        """Map providing postprocess functions for paths.

        The postprocess function should be applied to the nodes after all the data is
        converted.
        """

        self.post_process_ids: List[
            Callable[[IDSToplevel, IDSToplevel, bool], None]
        ] = []
        """Postprocess functions to be applied to the whole IDS.

        These postprocess functions should be applied to the whole IDS after all data is
        converted. The arguments supplied are: source IDS, target IDS, deepcopy boolean.
        """

        self.ignore_missing_paths: Set[str] = set()
        """Set of paths that should not be logged when data is present."""

    def __setitem__(self, path: str, value: Tuple[Optional[str], str, str]) -> None:
        self.path[path], self.tbp[path], self.ctxpath[path] = value

    def __contains__(self, path: str) -> bool:
        return path in self.path

    def __iter__(self) -> Iterator[str]:
        return iter(self.path)


# Expected typical use case is conversion between two versions only. With 74 IDSs
# (DD 3.39.0) a cache of 128 items should be big enough.
@lru_cache(maxsize=128)
def _DDVersionMap(*args) -> "DDVersionMap":
    return DDVersionMap(*args)


class DDVersionMap:
    """Mapping of an IDS between two Data Dictionary versions."""

    RENAMED_DESCRIPTIONS = {"aos_renamed", "leaf_renamed", "structure_renamed"}
    """Supported ``nbc_description`` values for renames."""
    STRUCTURE_TYPES = {"structure", "struct_array"}
    """Data dictionary ``data_type`` corresponding to structure-like types."""

    def __init__(
        self,
        ids_name: str,
        old_version: ElementTree,
        new_version: ElementTree,
        version_old: Version,
    ):
        self.ids_name = ids_name
        self.old_version = old_version
        self.new_version = new_version
        self.version_old = version_old

        self.old_to_new = NBCPathMap()
        self.new_to_old = NBCPathMap()

        old_ids_object = old_version.find(f"IDS[@name='{ids_name}']")
        new_ids_object = new_version.find(f"IDS[@name='{ids_name}']")
        if old_ids_object is None or new_ids_object is None:
            raise ValueError(
                f"Cannot find IDS {ids_name} in the provided DD definitions."
            )
        self._build_map(old_ids_object, new_ids_object)

    def _check_data_type(self, old_item: Element, new_item: Element):
        """Check if data type hasn't changed.

        Record paths in mapping if data type change is unsupported.

        Returns:
            True iff the data type of both items are the same.
        """
        new_data_type = new_item.get("data_type")
        old_data_type = old_item.get("data_type")
        if IDSDataType.parse(new_data_type) == IDSDataType.parse(old_data_type):
            return True

        # Data type changed, record in type_change sets
        new_path = new_item.get("path")
        old_path = old_item.get("path")
        assert new_path is not None
        assert old_path is not None

        # Check if we (maybe) support this type change
        data_types = sorted([new_data_type, old_data_type])
        if data_types == ["struct_array", "structure"]:
            self.new_to_old.type_change[new_path] = _type_changed_structure_aos
            self.old_to_new.type_change[old_path] = _type_changed_structure_aos
        elif data_types in (
            ["INT_0D", "INT_1D"],
            ["FLT_0D", "FLT_1D"],
            ["CPX_0D", "CPX_1D"],
            ["STR_0D", "STR_1D"],
        ):
            self.new_to_old.type_change[new_path] = _type_changed_0d_1d_data
            self.old_to_new.type_change[old_path] = _type_changed_0d_1d_data
        elif old_data_type == "INT_1D" and new_item.get("doc_identifier"):
            # DD3to4: Support change of grid_ggd/grid/space/coordinates_type from an
            # INT_1D to a proper identifier
            self.new_to_old.type_change[new_path] = _type_changed_to_identifier
            self.old_to_new.type_change[old_path] = _type_changed_to_identifier
        elif data_types == ["FLT_0D", "INT_0D"]:
            # Support conversion of FLT_0D -> INT_0D when the float is integral
            self.new_to_old.type_change[new_path] = _type_changed_flt0d_int0d
            self.old_to_new.type_change[old_path] = _type_changed_flt0d_int0d
        else:
            logger.debug(
                "Data type of %s changed from %s to %s. This change is not "
                "supported by IMAS-Python: no conversion will be done.",
                new_item.get("path"),
                old_item.get("data_type"),
                new_item.get("data_type"),
            )
            self.new_to_old.path[new_path] = None
            self.new_to_old.type_change[new_path] = None
            self.old_to_new.path[old_path] = None
            self.old_to_new.type_change[old_path] = None
            return False
        return True

    def _build_map(self, old: Element, new: Element) -> None:
        """Build the NBC translation map between old <-> new."""
        old_paths = {field.get("path", ""): field for field in old.iterfind(".//field")}
        new_paths = {field.get("path", ""): field for field in new.iterfind(".//field")}
        old_path_set = set(old_paths)
        new_path_set = set(new_paths)

        # expose the path->Element maps as members so other methods can reuse them
        self.old_paths = old_paths
        self.new_paths = new_paths

        def process_parent_renames(path: str) -> str:
            # Apply any parent AoS/structure rename
            # Loop in reverse order to find the closest parent which was renamed:
            for parent in reversed(list(iter_parents(path))):
                parent_rename = self.new_to_old.path.get(parent)
                if parent_rename:
                    if new_paths[parent].get("data_type") in self.STRUCTURE_TYPES:
                        path = path.replace(parent, parent_rename, 1)
                        break
            return path

        def get_old_path(path: str, previous_name: str) -> str:
            """Calculate old path from the path and change_nbc_previous_name"""
            # Apply rename
            i_slash = path.rfind("/")
            if i_slash != -1:
                old_path = path[:i_slash] + "/" + previous_name
            else:
                old_path = previous_name
            return process_parent_renames(old_path)

        # Iterate through all NBC metadata and add entries
        for new_item in new.iterfind(".//field[@change_nbc_description]"):
            new_path = new_item.get("path")
            assert new_path is not None
            nbc_description = new_item.get("change_nbc_description")
            # change_nbc_version may be a comma-separated list of versions
            # the only supported case is multiple renames in succession
            nbc_version = new_item.get("change_nbc_version")

            try:
                parsed_nbc_versions = [
                    Version(version) for version in nbc_version.split(",")
                ]
            except InvalidVersion:
                log_args = (nbc_version, new_path)
                logger.error("Ignoring invalid NBC version: %r for %r.", *log_args)
                continue
            assert sorted(parsed_nbc_versions) == parsed_nbc_versions

            if parsed_nbc_versions[-1] <= self.version_old:
                continue
            if nbc_description in DDVersionMap.RENAMED_DESCRIPTIONS:
                previous_names = new_item.get("change_nbc_previous_name").split(",")
                assert len(previous_names) == len(parsed_nbc_versions)
                # select the correct previous name:
                for i, version in enumerate(parsed_nbc_versions):
                    if version > self.version_old:
                        previous_name = previous_names[i]
                        break
                old_path = get_old_path(new_path, previous_name)
                old_item = old_paths.get(old_path)
                if old_item is None:
                    logger.debug(
                        "Skipped NBC change for %r: renamed path %r not found in %s.",
                        new_path,
                        old_path,
                        self.version_old,
                    )
                elif self._check_data_type(old_item, new_item):
                    # use class helper to register simple renames and
                    # reciprocal mappings
                    self._add_rename(old_path, new_path)
                    if old_item.get("data_type") in DDVersionMap.STRUCTURE_TYPES:
                        # Add entries for common sub-elements
                        for path in old_paths:
                            if path.startswith(old_path):
                                npath = path.replace(old_path, new_path, 1)
                                if npath in new_path_set:
                                    self._add_rename(path, npath)
            elif nbc_description == "type_changed":
                pass  # We will handle this (if possible) in self._check_data_type
            elif nbc_description == "repeat_children_first_point":
                old_path = process_parent_renames(new_path)
                self.new_to_old.post_process[new_path] = _remove_last_point
                self.old_to_new.post_process[old_path] = _repeat_first_point
            elif nbc_description == "repeat_children_first_point_conditional":
                # This conversion needs access to the old data structure to get the
                # DDv3 `closed` node which is removed in DDv4, so we handle it as a type
                # change:
                old_path = process_parent_renames(new_path)
                self.new_to_old.type_change[new_path] = _remove_last_point_conditional
                self.old_to_new.type_change[old_path] = _repeat_first_point_conditional
                self.old_to_new.ignore_missing_paths.add(f"{old_path}/closed")
            elif nbc_description in (
                "repeat_children_first_point_conditional_sibling",
                "repeat_children_first_point_conditional_sibling_dynamic",
            ):
                old_path = process_parent_renames(new_path)
                self.new_to_old.type_change[new_path] = _remove_last_point_conditional
                self.old_to_new.type_change[old_path] = _repeat_first_point_conditional
                closed_path = Path(old_path).parent / "closed"
                self.old_to_new.ignore_missing_paths.add(str(closed_path))
            elif nbc_description == "remove_last_point_if_open_annular_centreline":
                old_path = process_parent_renames(new_path)
                self.new_to_old.type_change[new_path] = _repeat_last_point_centreline
                self.old_to_new.type_change[old_path] = _remove_last_point_centreline
                closed_path = Path(old_path) / "closed"
                self.old_to_new.ignore_missing_paths.add(str(closed_path))
            else:  # Ignore unknown NBC changes
                log_args = (nbc_description, new_path)
                logger.error("Ignoring unsupported NBC change: %r for %r.", *log_args)

        # Check if all common elements are still valid
        for common_path in old_path_set & new_path_set:
            if common_path in self.new_to_old or common_path in self.old_to_new:
                continue  # This path is part of an NBC change, we can skip it
            self._check_data_type(old_paths[common_path], new_paths[common_path])

        # Record missing items
        self._map_missing(True, new_path_set.difference(old_path_set, self.new_to_old))
        self._map_missing(False, old_path_set.difference(new_path_set, self.old_to_new))

        new_version = None
        new_version_node = self.new_version.find("version")
        if new_version_node is not None:
            new_version = parse_dd_version(new_version_node.text)
        # Additional conversion rules for DDv3 to DDv4
        if self.version_old.major == 3 and new_version and new_version.major == 4:
            self._apply_3to4_conversion(old, new)

    def _add_rename(self, old_path: str, new_path: str) -> None:
        """Register a simple rename from old_path -> new_path using the
        path->Element maps stored on the instance (self.old_paths/self.new_paths).
        This will also add the reciprocal mapping when possible.
        """
        old_item = self.old_paths[old_path]
        new_item = self.new_paths[new_path]

        # forward mapping
        self.old_to_new[old_path] = (
            new_path,
            _get_tbp(new_item, self.new_paths),
            _get_ctxpath(new_path, self.new_paths),
        )

        # reciprocal mapping
        self.new_to_old[new_path] = (
            old_path,
            _get_tbp(old_item, self.old_paths),
            _get_ctxpath(old_path, self.old_paths),
        )

    def _apply_3to4_conversion(self, old: Element, new: Element) -> None:
        # Postprocessing for COCOS definition change:
        cocos_paths = []
        for psi_like in ["psi_like", "dodpsi_like"]:
            xpath_query = f".//field[@cocos_label_transformation='{psi_like}']"
            for old_item in old.iterfind(xpath_query):
<<<<<<< HEAD
                old_path = old_item.get("path")
                new_path = self.old_to_new.path.get(old_path, old_path)
                self.new_to_old.post_process[new_path] = _cocos_change
                self.old_to_new.post_process[old_path] = _cocos_change
        # Convert equilibrium boundary_separatrix and populate contour_tree
        if self.ids_name == "equilibrium":
            self.old_to_new.post_process_ids.append(_equilibrium_boundary_3to4)
            self.old_to_new.ignore_missing_paths |= {
                "time_slice/boundary_separatrix",
                "time_slice/boundary_secondary_separatrix",
            }
=======
                cocos_paths.append(old_item.get("path"))
        # Sign flips not covered by the generic rule:
        cocos_paths.extend(_3to4_sign_flip_paths.get(self.ids_name, []))
        for old_path in cocos_paths:
            new_path = self.old_to_new.path.get(old_path, old_path)
            self.new_to_old.post_process[new_path] = _cocos_change
            self.old_to_new.post_process[old_path] = _cocos_change

>>>>>>> a149238d
        # Definition change for pf_active circuit/connections
        if self.ids_name == "pf_active":
            path = "circuit/connections"
            self.new_to_old.post_process[path] = _circuit_connections_4to3
            self.old_to_new.post_process[path] = _circuit_connections_3to4

        # Migrate ids_properties/source to ids_properties/provenance
        # Only implement forward conversion (DD3 -> 4):
        # - Pretend that this is a rename from ids_properties/source -> provenance
        # - And register type_change handler which will be called with the source
        #   element and the new provenance structure
        path = "ids_properties/source"
        self.old_to_new.path[path] = "ids_properties/provenance"
        self.old_to_new.type_change[path] = _ids_properties_source

        # GH#55: add logic to migrate some obsolete nodes in DD3.42.0 -> 4.0
        # These nodes (e.g. equilibrium profiles_1d/j_tor) have an NBC rename rule
        # (to e.g. equilibrium profiles_1d/j_phi) applying to DD 3.41 and older.
        # In DD 3.42, both the old AND new node names are present.
        if self.version_old.minor >= 42:  # Only apply for DD 3.42+ -> DD 4
            # Get a rename map for 3.41 -> new version
            factory341 = imas.IDSFactory("3.41.0")
            if self.ids_name in factory341.ids_names():  # Ensure the IDS exists in 3.41
                dd341_map = _DDVersionMap(
                    self.ids_name,
                    dd_etree("3.41.0"),
                    self.new_version,
                    Version("3.41.0"),
                )
                to_update = {}
                for path, newpath in self.old_to_new.path.items():
                    # Find all nodes that have disappeared in DD 4.x, and apply the
                    # rename rule from DD3.41 -> DD 4.x
                    if newpath is None and path in dd341_map.old_to_new:
                        self.old_to_new.path[path] = dd341_map.old_to_new.path[path]
                        # Note: path could be a structure or AoS, so we also put all
                        # child paths in our map:
                        path = path + "/"  # All child nodes will start with this
                        for p, v in dd341_map.old_to_new.path.items():
                            if p.startswith(path):
                                to_update[p] = v
                self.old_to_new.path.update(to_update)

        # GH#59: To improve further the conversion of DD3 to DD4, especially the
        # Machine Description part of the IDSs, we would like to add a 3to4 specific
        #  rule to convert any siblings name + identifier (that are not part of an
        # identifier structure, meaning that there is no index sibling) into
        # description + name. Meaning:
        #        parent/name (DD3) -> parent/description (DD4)
        #        parent/identifier (DD3) -> parent/name (DD4)
        # Only perform the mapping if the corresponding target fields exist in the
        # new DD and if we don't already have a mapping for the involved paths.
        # use self.old_paths and self.new_paths set in _build_map
        for p in self.old_paths:
            # look for name children
            if not p.endswith("/name"):
                continue
            parent = p.rsplit("/", 1)[0]
            name_path = f"{parent}/name"
            id_path = f"{parent}/identifier"
            index_path = f"{parent}/index"
            desc_path = f"{parent}/description"
            new_name_path = name_path

            # If neither 'name' nor 'identifier' existed in the old DD, skip this parent
            if name_path not in self.old_paths or id_path not in self.old_paths:
                continue
            # exclude identifier-structure (has index sibling)
            if index_path in self.old_paths:
                continue

            # Ensure the candidate target fields exist in the new DD
            if desc_path not in self.new_paths or new_name_path not in self.new_paths:
                continue

            # Map DD3 name -> DD4 description
            if name_path not in self.old_to_new.path:
                self._add_rename(name_path, desc_path)

            # Map DD3 identifier -> DD4 name
            if id_path in self.old_to_new.path:
                self._add_rename(id_path, new_name_path)

    def _map_missing(self, is_new: bool, missing_paths: Set[str]):
        rename_map = self.new_to_old if is_new else self.old_to_new
        # Find all structures which have a renamed sub-item
        structures_with_renames = set()
        for path in rename_map:
            for parent in iter_parents(path):
                structures_with_renames.add(parent)

        skipped_paths = set()
        for path in sorted(missing_paths):
            # Only mark a non-existing structure if there are no renames inside it, so a
            # structure marked in the rename_map as None can be skipped completely.
            if path not in structures_with_renames:
                # Only mark if there is no parent structure already skipped
                for parent in iter_parents(path):
                    if parent in skipped_paths:
                        break
                else:
                    skipped_paths.add(path)
        for path in skipped_paths:
            rename_map.path[path] = None


def _get_ctxpath(path: str, paths: Dict[str, Element]) -> str:
    """Get the path of the nearest parent AoS."""
    for parent_path in reversed(list(iter_parents(path))):
        if paths[parent_path].get("data_type") == "struct_array":
            return path[len(parent_path) + 1 :]
    return path  # no nearest parent AoS


def _get_tbp(element: Element, paths: Dict[str, Element]):
    """Calculate the timebasepath to use for the lowlevel."""
    if element.get("data_type") == "struct_array":
        # https://git.iter.org/projects/IMAS/repos/access-layer/browse/pythoninterface/py_ids.xsl?at=refs%2Ftags%2F4.11.4#367-384
        if element.get("type") != "dynamic":
            return ""
        # Find path of first ancestor that is an AoS
        path = element.get("path")
        assert path is not None
        return _get_ctxpath(path, paths) + "/time"
    # https://git.iter.org/projects/IMAS/repos/access-layer/browse/pythoninterface/py_ids.xsl?at=refs%2Ftags%2F4.11.4#1524-1566
    return element.get("timebasepath", "")


def dd_version_map_from_factories(
    ids_name: str, factory1: IDSFactory, factory2: IDSFactory
) -> Tuple[DDVersionMap, bool]:
    """Build a DDVersionMap from two IDSFactories."""
    assert factory1._version
    assert factory2._version
    factory1_version = parse_dd_version(factory1._version)
    factory2_version = parse_dd_version(factory2._version)
    old_version, old_factory, new_factory = min(
        (factory1_version, factory1, factory2),
        (factory2_version, factory2, factory1),
    )
    return (
        _DDVersionMap(ids_name, old_factory._etree, new_factory._etree, old_version),
        old_factory is factory1,
    )


def convert_ids(
    toplevel: IDSToplevel,
    version: Optional[str],
    *,
    deepcopy: bool = False,
    provenance_origin_uri: str = "",
    xml_path: Optional[str] = None,
    factory: Optional[IDSFactory] = None,
    target: Optional[IDSToplevel] = None,
) -> IDSToplevel:
    """Convert an IDS to the specified data dictionary version.

    Newer data dictionary versions may introduce non-backwards-compatible (NBC) changes.
    For example, the ``global_quantities.power_from_plasma`` quantity in the ``wall``
    IDS was renamed in DD version 3.31.0 to ``global_quantities.power_incident``. When
    converting from a version older than 3.31.0 to a version that is newer than that,
    this method will migrate the data.

    By default, this method performs a `shallow copy` of numerical data. All
    multi-dimensional numpy arrays from the returned IDS share their data with the
    original IDS. When performing `in-place` operations on numpy arrays, the data will
    be changed in both IDSs! If this is not desired, you may set the ``deepcopy``
    keyword argument to True.

    See also:
        :ref:`Conversion of IDSs between DD versions`.

    Args:
        toplevel: The IDS element to convert.
        version: The data dictionary version to convert to, for example "3.38.0". Must
            be None when using ``xml_path`` or ``factory``.

    Keyword Args:
        deepcopy: When True, performs a deep copy of all data. When False (default),
            numpy arrays are not copied and the converted IDS shares the same underlying
            data buffers.
        provenance_origin_uri: When nonempty, add an entry in the provenance data in
            ``ids_properties`` to indicate that this IDS has been converted, and it was
            originally stored at the given uri.
        xml_path: Path to a data dictionary XML file that should be used instead of the
            released data dictionary version specified by ``version``.
        factory: Existing IDSFactory to use for as target version.
        target: Use this IDSToplevel as target toplevel instead of creating one.
    """
    if toplevel._lazy:
        raise NotImplementedError(
            "IDS conversion is not implemented for lazy-loaded IDSs"
        )

    ids_name = toplevel.metadata.name
    if target is None:
        if factory is None:
            factory = IDSFactory(version, xml_path)
        if not factory.exists(ids_name):
            raise RuntimeError(
                f"There is no IDS with name {ids_name} in DD version {version}."
            )
        target = factory.new(ids_name)

    source_version = parse_dd_version(toplevel._version)
    target_version = parse_dd_version(target._version)
    logger.info(
        "Starting conversion of IDS %s from version %s to version %s.",
        ids_name,
        source_version,
        target_version,
    )
    global _missing_paths_warning
    _missing_paths_warning = set()  # clear for which paths we emitted a warning

    source_tree = toplevel._parent._etree
    target_tree = target._parent._etree
    if source_version > target_version:
        version_map = _DDVersionMap(ids_name, target_tree, source_tree, target_version)
        rename_map = version_map.new_to_old
    else:
        version_map = _DDVersionMap(ids_name, source_tree, target_tree, source_version)
        rename_map = version_map.old_to_new

    # Special case for DD3to4 pulse_schedule conversion
    if (
        toplevel.metadata.name == "pulse_schedule"
        and toplevel.ids_properties.homogeneous_time == IDS_TIME_MODE_HETEROGENEOUS
        and source_version < Version("3.40.0")
        and target_version >= Version("3.40.0")
    ):
        try:
            # Suppress "'.../time' does not exist in the target IDS." log messages.
            logger.addFilter(_pulse_schedule_3to4_logfilter)
            _pulse_schedule_3to4(toplevel, target, deepcopy, rename_map)
        finally:
            logger.removeFilter(_pulse_schedule_3to4_logfilter)
    else:
        _copy_structure(toplevel, target, deepcopy, rename_map)

    # Global post-processing functions
    for callback in rename_map.post_process_ids:
        callback(toplevel, target, deepcopy)

    logger.info("Conversion of IDS %s finished.", ids_name)
    if provenance_origin_uri:
        _add_provenance_entry(target, toplevel._version, provenance_origin_uri)
    return target


def _add_provenance_entry(
    target_ids: IDSToplevel, source_version: str, provenance_origin_uri: str
) -> None:
    # provenance node was added in DD 3.34.0
    if not hasattr(target_ids.ids_properties, "provenance"):
        logger.warning(
            "Cannot add provenance entry for DD conversion: "
            "target IDS does not have a provenance property."
        )
        return

    # Find the node corresponding to the whole IDS, or create one if there is none
    for node in target_ids.ids_properties.provenance.node:
        if node.path == "":
            break
    else:
        # No node found for the whole IDS, create a new one:
        curlen = len(target_ids.ids_properties.provenance.node)
        target_ids.ids_properties.provenance.node.resize(curlen + 1, keep=True)
        node = target_ids.ids_properties.provenance.node[-1]

    # Populate the node
    source_txt = (
        f"{provenance_origin_uri}; "
        f"This IDS has been converted from DD {source_version} to "
        f"DD {target_ids._dd_version} by IMAS-Python {imas.__version__}."
    )
    if hasattr(node, "reference"):
        # DD version after IMAS-5304
        node.reference.resize(len(node.reference) + 1, keep=True)
        node.reference[-1].name = source_txt
        utc = getattr(datetime, "UTC", datetime.timezone.utc)
        timestamp = datetime.datetime.now(utc).isoformat(timespec="seconds")
        node.reference[-1].timestamp = timestamp.replace("+00:00", "Z")
    else:
        # DD before IMAS-5304 (between 3.34.0 and 3.41.0)
        node.sources.append(source_txt)  # sources is a STR_1D (=list of strings)


def _get_target_item(
    item: IDSBase, target: IDSStructure, rename_map: NBCPathMap
) -> Optional[IDSBase]:
    """Find and return the corresponding target item if it exists.

    This method follows NBC renames (as stored in the rename map). It returns None if
    there is no corresponding target item in the target structure.
    """
    path = item.metadata.path_string

    # Follow NBC renames:
    if path in rename_map:
        if rename_map.path[path] is None:
            if path not in rename_map.ignore_missing_paths:
                # Only warn the first time that we encounter this path:
                if path not in _missing_paths_warning:
                    if path in rename_map.type_change:
                        msg = "Element %r changed type in the target IDS."
                    else:
                        msg = "Element %r does not exist in the target IDS."
                    logger.warning(msg + " Data is not copied.", path)
                    _missing_paths_warning.add(path)
            return None
        else:
            return IDSPath(rename_map.path[path]).goto(target)

    # No NBC renames:
    try:
        return target[item.metadata.name]
    except AttributeError:
        # In exceptional cases the item does not exist in the target. Example:
        # neutron_diagnostic IDS between DD 3.40.1 and 3.41.0. has renamed
        # synthetic_signals/fusion_power -> fusion_power. The synthetic_signals
        # structure no longer exists but we need to descend into it to get the
        # total_neutron_flux.
        return target


def _copy_structure(
    source: IDSStructure,
    target: IDSStructure,
    deepcopy: bool,
    rename_map: NBCPathMap,
    callback: Optional[Callable] = None,
):
    """Recursively copy data, following NBC renames.

    Args:
        source: Source structure.
        target: Target structure.
        deepcopy: See :func:`convert_ids`.
        source_is_new: True iff the DD version of the source is newer than that of the
            target.
        version_map: Version map containing NBC renames.
        callback: Optional callback that is called for every copied node.
    """
    for item in source.iter_nonempty_():
        path = item.metadata.path_string
        target_item = _get_target_item(item, target, rename_map)
        if target_item is None:
            continue

        if path in rename_map.type_change:
            # Handle type change
            new_items = rename_map.type_change[path](item, target_item)
            if new_items is None:
                continue  # handled
            else:
                item, target_item = new_items

        if isinstance(item, IDSStructArray):
            size = len(item)
            target_item.resize(size)
            for i in range(size):
                _copy_structure(item[i], target_item[i], deepcopy, rename_map, callback)
        elif isinstance(item, IDSStructure):
            _copy_structure(item, target_item, deepcopy, rename_map, callback)
        else:
            target_item.value = copy.copy(item.value) if deepcopy else item.value

        # Post-process the node:
        if path in rename_map.post_process:
            rename_map.post_process[path](target_item)
        if callback is not None:
            callback(item, target_item)


_3to4_sign_flip_paths = {
    "core_instant_changes": [
        "change/profiles_1d/grid/psi_magnetic_axis",
        "change/profiles_1d/grid/psi_boundary",
    ],
    "core_profiles": [
        "profiles_1d/grid/psi_magnetic_axis",
        "profiles_1d/grid/psi_boundary",
    ],
    "core_sources": [
        "source/profiles_1d/grid/psi_magnetic_axis",
        "source/profiles_1d/grid/psi_boundary",
    ],
    "core_transport": [
        "model/profiles_1d/grid_d/psi_magnetic_axis",
        "model/profiles_1d/grid_d/psi_boundary",
        "model/profiles_1d/grid_v/psi_magnetic_axis",
        "model/profiles_1d/grid_v/psi_boundary",
        "model/profiles_1d/grid_flux/psi_magnetic_axis",
        "model/profiles_1d/grid_flux/psi_boundary",
    ],
    "disruption": [
        "global_quantities/psi_halo_boundary",
        "profiles_1d/grid/psi_magnetic_axis",
        "profiles_1d/grid/psi_boundary",
    ],
    "ece": [
        "channel/beam_tracing/beam/position/psi",
        "psi_normalization/psi_magnetic_axis",
        "psi_normalization/psi_boundary",
    ],
    "edge_profiles": [
        "profiles_1d/grid/psi",
        "profiles_1d/grid/psi_magnetic_axis",
        "profiles_1d/grid/psi_boundary",
    ],
    "equilibrium": [
        "time_slice/boundary/psi",
        "time_slice/global_quantities/q_min/psi",
        "time_slice/ggd/psi/values",
    ],
    "mhd": ["ggd/psi/values"],
    "pellets": ["time_slice/pellet/path_profiles/psi"],
    "plasma_profiles": [
        "profiles_1d/grid/psi",
        "profiles_1d/grid/psi_magnetic_axis",
        "profiles_1d/grid/psi_boundary",
        "ggd/psi/values",
    ],
    "plasma_sources": [
        "source/profiles_1d/grid/psi",
        "source/profiles_1d/grid/psi_magnetic_axis",
        "source/profiles_1d/grid/psi_boundary",
    ],
    "plasma_transport": [
        "model/profiles_1d/grid_d/psi",
        "model/profiles_1d/grid_d/psi_magnetic_axis",
        "model/profiles_1d/grid_d/psi_boundary",
        "model/profiles_1d/grid_v/psi",
        "model/profiles_1d/grid_v/psi_magnetic_axis",
        "model/profiles_1d/grid_v/psi_boundary",
        "model/profiles_1d/grid_flux/psi",
        "model/profiles_1d/grid_flux/psi_magnetic_axis",
        "model/profiles_1d/grid_flux/psi_boundary",
    ],
    "radiation": [
        "process/profiles_1d/grid/psi_magnetic_axis",
        "process/profiles_1d/grid/psi_boundary",
    ],
    "reflectometer_profile": [
        "psi_normalization/psi_magnetic_axis",
        "psi_normalization/psi_boundary",
    ],
    "reflectometer_fluctuation": [
        "psi_normalization/psi_magnetic_axis",
        "psi_normalization/psi_boundary",
    ],
    "runaway_electrons": [
        "profiles_1d/grid/psi_magnetic_axis",
        "profiles_1d/grid/psi_boundary",
    ],
    "sawteeth": [
        "profiles_1d/grid/psi_magnetic_axis",
        "profiles_1d/grid/psi_boundary",
    ],
    "summary": [
        "global_quantities/psi_external_average/value",
        "local/magnetic_axis/position/psi",
    ],
    "transport_solver_numerics": [
        "solver_1d/grid/psi_magnetic_axis",
        "solver_1d/grid/psi_boundary",
        "derivatives_1d/grid/psi_magnetic_axis",
        "derivatives_1d/grid/psi_boundary",
    ],
    "wall": ["description_ggd/ggd/psi/values"],
    "waves": [
        "coherent_wave/profiles_1d/grid/psi_magnetic_axis",
        "coherent_wave/profiles_1d/grid/psi_boundary",
        "coherent_wave/profiles_2d/grid/psi",
        "coherent_wave/beam_tracing/beam/position/psi",
    ],
}
"""List of paths per IDS that require a COCOS sign change, but aren't covered by the
generic rule."""


########################################################################################
# Type changed handlers and post-processing functions                                  #
########################################################################################


def _type_changed_structure_aos(
    source_node: IDSBase, target_node: IDSBase
) -> Optional[Tuple[IDSStructure, IDSStructure]]:
    """Handle changed type, structure to array of structures (or vice versa): IMAS-5170.

    Args:
        source_node: data source (must be IDSStructure or IDSStructArray)
        target_node: data target (must be IDSStructArray or IDSStructure)

    Returns:
        (source_node, target_node): new source and target node to continue copying, or
            None if no copying needs to be done.
    """
    if isinstance(source_node, IDSStructure):
        # Structure to AOS is always supported
        assert isinstance(target_node, IDSStructArray)
        target_node.resize(1)
        return source_node, target_node[0]
    assert isinstance(source_node, IDSStructArray)
    assert len(source_node) > 0  # empty AoS should not be provided as source_node
    assert isinstance(target_node, IDSStructure)
    if len(source_node) == 1:
        # AoS to Structure is supported when the AOS has size 1
        return source_node[0], target_node
    # source_node has more than 1 element, this is not supported:
    logger.warning(
        "Element %r changed type in the target IDS and has more than 1 item. "
        "Data is not copied.",
        source_node.metadata.path_string,
    )
    return None


def _type_changed_0d_1d_data(
    source_node: IDSPrimitive, target_node: IDSPrimitive
) -> None:
    """Handle changed type, 0D to 1D (or vice versa): IMAS-5170.

    Note: underlying data type (INT, FLT, CPX or STR) should not change.

    Args:
        source_node: Data source
        target_node: Data target
    """
    if source_node.metadata.ndim == 0:
        # 0D to 1D is always supported
        target_node.value = [source_node.value]
    elif len(source_node) == 1:
        # 1D to 0D is only supported when 1 item is present
        target_node.value = source_node[0]
    else:
        logger.warning(
            "Element %r changed type in the target IDS and has more than 1 item. "
            "Data is not copied.",
            source_node.metadata.path_string,
        )


def _type_changed_to_identifier(source_node: IDSBase, target_node: IDSBase) -> None:
    """Handle a type change from list of indexes to a proper identifier."""
    if len(source_node) == 0:
        return

    if source_node.metadata.data_type is IDSDataType.INT:
        # target_node is an array of identifier structures
        target_node.resize(len(source_node))
        identifier_enum = target_node.metadata.identifier_enum
        if identifier_enum is not None:
            for i in range(len(source_node)):
                try:
                    # Look up the index in the identifier and assign to set name, index
                    # and description
                    target_node[i] = identifier_enum(source_node[i])
                except ValueError:
                    # That may fail for unknown values (e.g. negative values): fall back
                    # to only setting index and leaving name and description empty
                    target_node[i].index = source_node[i]
        else:
            # We couldn't get the identifier enum, so just copy into the index array
            for i in range(len(source_node)):
                target_node[i].index = source_node[i]

    else:
        # source_node is an array of identifier structures, target_node is an INT_1D
        target_node.value = numpy.array(
            [node.index for node in source_node], numpy.int32
        )


def _type_changed_flt0d_int0d(source_node: IDSNumeric0D, target_node: IDSNumeric0D):
    """Handle a type change from FLT_0D to INT_0D.

    Support type change of ion/element/z_n from DD3 to DD4.

    Note:
        When the floating point data cannot be converted to an integer without loss of
        data, a warning is issued and the data is not copied.
    """
    if source_node.metadata.data_type is IDSDataType.INT:
        # INT to FLT can always be represented exactly
        target_node.value = float(source_node.value)

    else:
        float_value: float = source_node.value
        int_value = numpy.int32(float_value)
        if int_value == float_value:
            target_node.value = int_value  # no data lost on conversion
        else:
            logger.warning(
                "Element %r with value %f is cannot be represented as an integer. "
                "Data is not copied.",
                source_node.metadata.path_string,
                float_value,
            )


def _remove_last_point(node: IDSBase) -> None:
    """Postprocess method for nbc_description=repeat_children_first_point.

    This method handles postprocessing when converting from new (DDv4) to old (DDv3).
    """
    for child in node.iter_nonempty_():
        child.value = child.value[:-1]


def _repeat_first_point(node: IDSBase) -> None:
    """Postprocess method for nbc_description=repeat_children_first_point.

    This method handles postprocessing when converting from old (DDv3) to new (DDv4).
    """
    for child in node.iter_nonempty_():
        child.value = numpy.concatenate((child.value, [child.value[0]]))


def _remove_last_point_conditional(
    source_node: IDSStructure, target_node: IDSStructure
) -> None:
    """Type change method for nbc_description=repeat_children_first_point_conditional*.

    This method handles converting from new (DDv4) to old (DDv3).
    """
    closed_node = getattr(target_node, "closed", None)
    if closed_node is None:  # closed is a sibling node
        closed_node = target_node._dd_parent.closed

    # Figure out if the contour is closed:
    closed = True
    # source_node may be an AoS for the ...conditional_sibling_dynamic case
    if source_node.metadata.data_type is IDSDataType.STRUCT_ARRAY:
        iterator = source_node
    else:
        iterator = [source_node]
    for source in iterator:
        for component in source.iter_nonempty_():
            if component.metadata.name != "time":
                if not numpy.isclose(component[0], component[-1], rtol=1e-6, atol=0):
                    closed = False
                    break
        if not closed:
            break

    # Copy data
    closed_node.value = int(closed)
    if source_node.metadata.data_type is IDSDataType.STRUCT_ARRAY:
        target_node.resize(len(source_node))
        iterator = zip(source_node, target_node)
    else:
        iterator = [(source_node, target_node)]
    for source, target in iterator:
        for child in source.iter_nonempty_():
            value = child.value
            if (
                closed
                and child.metadata.name != "time"
                and isinstance(child, IDSNumericArray)
            ):
                # repeat first point:
                value = value[:-1]
            target[child.metadata.name] = value


def _repeat_first_point_conditional(
    source_node: IDSStructure, target_node: IDSStructure
) -> None:
    """Type change method for nbc_description=repeat_children_first_point_conditional*.

    This method handles converting from old (DDv3) to new (DDv4).
    """
    closed_node = getattr(source_node, "closed", None)
    if closed_node is None:  # closed is a sibling node
        closed_node = source_node._dd_parent.closed
    closed = bool(closed_node)

    # source_node may be an AoS for the ...conditional_sibling_dynamic case
    if source_node.metadata.data_type is IDSDataType.STRUCT_ARRAY:
        target_node.resize(len(source_node))
        iterator = zip(source_node, target_node)
    else:
        iterator = [(source_node, target_node)]
    for source, target in iterator:
        for child in source.iter_nonempty_():
            if child.metadata.name != "closed" and not child.metadata.name.endswith(
                "_error_index"
            ):
                value = child.value
                if (
                    closed
                    and child.metadata.name != "time"
                    and isinstance(child, IDSNumericArray)
                ):
                    # repeat first point:
                    value = numpy.concatenate((value, [value[0]]))
                target[child.metadata.name] = value


def _remove_last_point_centreline(source_node: IDSBase, target_node: IDSBase) -> None:
    """Type change method for
      nbc_description=repeat_children_first_point_conditional_centreline.

    This method handles converting from old (DDv3) to new (DDv4).

    If a centreline is a closed contour, we should do nothing.
    If it is an open contour the thickness variable had too many entries,
      and we'll drop the last one.
    """
    closed = bool(source_node._parent.centreline.closed)

    if closed:
        target_node.value = source_node.value
    else:
        target_node.value = source_node.value[:-1]


def _repeat_last_point_centreline(source_node: IDSBase, target_node: IDSBase) -> None:
    """Type change method for
     nbc_description=repeat_children_first_point_conditional_centreline.

    This method handles converting from new (DDv4) to old (DDv3).

    If a centreline is a closed contour, we should do nothing.
    If it is an open contour the thickness variable in the older
     dd has one extra entry, so repeat the last one.
    """
    closed = bool(target_node._parent.centreline.closed)
    if closed:
        target_node.value = source_node.value
    else:
        target_node.value = numpy.concatenate(
            (source_node.value, [source_node.value[-1]])
        )


def _cocos_change(node: IDSBase) -> None:
    """Handle COCOS definition change: multiply values by -1."""
    if not isinstance(node, IDSPrimitive):
        if node.metadata.path_string == "flux_loop/flux":
            # Workaround for DD definition issue with flux_loop/flux in magnetics IDS
            node.data.value = -node.data.value
        else:
            logger.error(
                "Error while applying COCOS transformation (DD3->4): cannot multiply "
                "element %r by -1.",
                node.metadata.path_string,
            )
    else:
        node.value = -node.value


def _circuit_connections_3to4(node: IDSPrimitive) -> None:
    """Handle definition change for pf_active circuit/connections."""
    shape = node.shape
    if shape[1] % 2:  # second dimension not divisible by 2:
        logger.error(
            f"Error while converting {node}. Size of the second dimension should "
            "be divisible by 2. Data was not converted."
        )
    else:
        node.value = node.value[:, ::2] - node.value[:, 1::2]


def _circuit_connections_4to3(node: IDSPrimitive) -> None:
    """Handle definition change for pf_active circuit/connections."""
    shape = node.shape
    new_value = numpy.zeros((shape[0], 2 * shape[1]), dtype=numpy.int32)
    new_value[:, ::2] = node.value == 1
    new_value[:, 1::2] = node.value == -1
    node.value = new_value


def _ids_properties_source(source: IDSString0D, provenance: IDSStructure) -> None:
    """Handle DD3to4 migration of ids_properties/source to ids_properties/provenance."""
    if len(provenance.node) > 0:
        logger.warning(
            "Element %r could not be migrated: %r is alreadys set.",
            source.metadata.path_string,
            provenance.node.metadata.path_string,
        )
        return

    # Populate ids_properties/provenance/node[0]/reference[0].name with source.value
    provenance.node.resize(1)
    provenance.node[0].reference.resize(1)
    provenance.node[0].reference[0].name = source.value


def _pulse_schedule_3to4(
    source: IDSStructure,
    target: IDSStructure,
    deepcopy: bool,
    rename_map: NBCPathMap,
):
    """Recursively copy data, following NBC renames, and converting time bases for the
    pulse_schedule IDS.

    Args:
        source: Source structure.
        target: Target structure.
        deepcopy: See :func:`convert_ids`.
        rename_map: Map containing NBC renames.
    """
    # All prerequisites are checked before calling this function:
    # - source and target are pulse_schedule IDSs
    # - source has DD version < 3.40.0
    # - target has DD version >= 4.0.0, < 5.0
    # - IDS is using heterogeneous time

    for item in source.iter_nonempty_():
        name = item.metadata.name
        target_item = _get_target_item(item, target, rename_map)
        if target_item is None:
            continue

        # Special cases for non-dynamic stuff
        if name in ["ids_properties", "code"]:
            _copy_structure(item, target_item, deepcopy, rename_map)
        elif name == "time":
            target_item.value = item.value if not deepcopy else copy.copy(item.value)
        elif name == "event":
            size = len(item)
            target_item.resize(size)
            for i in range(size):
                _copy_structure(item[i], target_item[i], deepcopy, rename_map)
        else:
            # Find all time bases
            time_bases = [
                node.value
                for node in imas.util.tree_iter(item)
                if node.metadata.name == "time"
            ]
            # Construct the common time base
            timebase = numpy.unique(numpy.concatenate(time_bases)) if time_bases else []
            target_item.time = timebase
            # Do the conversion
            callback = partial(_pulse_schedule_resample_callback, timebase)
            _copy_structure(item, target_item, deepcopy, rename_map, callback)


def _pulse_schedule_3to4_logfilter(logrecord: logging.LogRecord) -> bool:
    """Suppress "'.../time' does not exist in the target IDS." log messages."""
    return not (logrecord.args and str(logrecord.args[0]).endswith("/time"))


def _pulse_schedule_resample_callback(timebase, item: IDSBase, target_item: IDSBase):
    """Callback from _copy_structure to resample dynamic data on the new timebase"""
    if item.metadata.ndim == 1 and item.metadata.coordinates[0].is_time_coordinate:
        # Interpolate 1D dynamic quantities to the common time base
        time = item.coordinates[0]
        if len(item) != len(time):
            raise ValueError(
                f"Array {item} has a different size than its time base {time}."
            )
        is_integer = item.metadata.data_type is IDSDataType.INT
        value = interp1d(
            time.value,
            item.value,
            "previous" if is_integer else "linear",
            copy=False,
            bounds_error=False,
            fill_value=(item[0], item[-1]),
            assume_sorted=True,
        )(timebase)
        target_item.value = value.astype(numpy.int32) if is_integer else value


def _equilibrium_boundary_3to4(eq3: IDSToplevel, eq4: IDSToplevel, deepcopy: bool):
    """Convert DD3 boundary[[_secondary]_separatrix] to DD4 contour_tree"""
    # Implement https://github.com/iterorganization/IMAS-Python/issues/60
    copy = numpy.copy if deepcopy else lambda x: x
    for ts3, ts4 in zip(eq3.time_slice, eq4.time_slice):
        if not ts3.global_quantities.psi_axis.has_value:
            # No magnetic axis, assume no boundary either:
            continue
        n_nodes = 1  # magnetic axis
        if ts3.boundary_separatrix.psi.has_value:
            n_nodes = 2
            if (  # boundary_secondary_separatrix is introduced in DD 3.32.0
                hasattr(ts3, "boundary_secondary_separatrix")
                and ts3.boundary_secondary_separatrix.psi.has_value
            ):
                n_nodes = 3
        node = ts4.contour_tree.node
        node.resize(n_nodes)
        # Magnetic axis (primary O-point)
        gq = ts3.global_quantities
        # Note the sign flip for psi due to the COCOS change between DD3 and DD4!
        axis_is_psi_minimum = -gq.psi_axis < -gq.psi_boundary

        node[0].critical_type = 0 if axis_is_psi_minimum else 2
        node[0].r = gq.magnetic_axis.r
        node[0].z = gq.magnetic_axis.z
        node[0].psi = -gq.psi_axis  # COCOS change

        # X-points
        if n_nodes >= 2:
            if ts3.boundary_separatrix.type == 0:  # limiter plasma
                node[1].critical_type = 2 if axis_is_psi_minimum else 0
                node[1].r = ts3.boundary_separatrix.active_limiter_point.r
                node[1].z = ts3.boundary_separatrix.active_limiter_point.z
            else:
                node[1].critical_type = 1  # saddle-point (x-point)
                if len(ts3.boundary_separatrix.x_point):
                    node[1].r = ts3.boundary_separatrix.x_point[0].r
                    node[1].z = ts3.boundary_separatrix.x_point[0].z
                # Additional x-points. N.B. levelset is only stored on the first node
                for i in range(1, len(ts3.boundary_separatrix.x_point)):
                    node.resize(len(node) + 1, keep=True)
                    node[-1].critical_type = 1
                    node[-1].r = ts3.boundary_separatrix.x_point[i].r
                    node[-1].z = ts3.boundary_separatrix.x_point[i].z
                    node[-1].psi = -ts3.boundary_separatrix.psi
            node[1].psi = -ts3.boundary_separatrix.psi  # COCOS change
            node[1].levelset.r = copy(ts3.boundary_separatrix.outline.r)
            node[1].levelset.z = copy(ts3.boundary_separatrix.outline.z)

        if n_nodes >= 3:
            node[2].critical_type = 1  # saddle-point (x-point)
            if len(ts3.boundary_secondary_separatrix.x_point):
                node[2].r = ts3.boundary_secondary_separatrix.x_point[0].r
                node[2].z = ts3.boundary_secondary_separatrix.x_point[0].z
                # Additional x-points. N.B. levelset is only stored on the first node
                for i in range(1, len(ts3.boundary_secondary_separatrix.x_point)):
                    node.resize(len(node) + 1, keep=True)
                    node[-1].critical_type = 1
                    node[-1].r = ts3.boundary_secondary_separatrix.x_point[i].r
                    node[-1].z = ts3.boundary_secondary_separatrix.x_point[i].z
                    node[-1].psi = -ts3.boundary_secondary_separatrix.psi
            node[2].psi = -ts3.boundary_secondary_separatrix.psi  # COCOS change
            node[2].levelset.r = copy(ts3.boundary_secondary_separatrix.outline.r)
            node[2].levelset.z = copy(ts3.boundary_secondary_separatrix.outline.z)<|MERGE_RESOLUTION|>--- conflicted
+++ resolved
@@ -363,11 +363,14 @@
         for psi_like in ["psi_like", "dodpsi_like"]:
             xpath_query = f".//field[@cocos_label_transformation='{psi_like}']"
             for old_item in old.iterfind(xpath_query):
-<<<<<<< HEAD
-                old_path = old_item.get("path")
-                new_path = self.old_to_new.path.get(old_path, old_path)
-                self.new_to_old.post_process[new_path] = _cocos_change
-                self.old_to_new.post_process[old_path] = _cocos_change
+                cocos_paths.append(old_item.get("path"))
+        # Sign flips not covered by the generic rule:
+        cocos_paths.extend(_3to4_sign_flip_paths.get(self.ids_name, []))
+        for old_path in cocos_paths:
+            new_path = self.old_to_new.path.get(old_path, old_path)
+            self.new_to_old.post_process[new_path] = _cocos_change
+            self.old_to_new.post_process[old_path] = _cocos_change
+
         # Convert equilibrium boundary_separatrix and populate contour_tree
         if self.ids_name == "equilibrium":
             self.old_to_new.post_process_ids.append(_equilibrium_boundary_3to4)
@@ -375,16 +378,6 @@
                 "time_slice/boundary_separatrix",
                 "time_slice/boundary_secondary_separatrix",
             }
-=======
-                cocos_paths.append(old_item.get("path"))
-        # Sign flips not covered by the generic rule:
-        cocos_paths.extend(_3to4_sign_flip_paths.get(self.ids_name, []))
-        for old_path in cocos_paths:
-            new_path = self.old_to_new.path.get(old_path, old_path)
-            self.new_to_old.post_process[new_path] = _cocos_change
-            self.old_to_new.post_process[old_path] = _cocos_change
-
->>>>>>> a149238d
         # Definition change for pf_active circuit/connections
         if self.ids_name == "pf_active":
             path = "circuit/connections"
