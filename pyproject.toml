--- conflicted
+++ resolved
@@ -11,12 +11,8 @@
   {name = "Karel Lucas van de Plassche", email = "karelvandeplassche@gmail.com"},
   {name = "Daan van Vugt", email = "dvanvugt@ignitioncomputing.com"},
   {name = "Maarten Sebregts", email = "msebregts@ignitioncomputing.com"},
-<<<<<<< HEAD
-  {name = "ITER Organization", email = "imas-support@iter.org"},
-=======
   {name = "ITER Organization"},
   {email = "imas-support@iter.org"},
->>>>>>> d7c6c5d5
 ]
 description = "Pythonic wrappers for the IMAS Access Layer"
 readme = {file = "README.md", content-type = "text/markdown"}
@@ -38,13 +34,7 @@
     "Intended Audience :: Developers",
     "Intended Audience :: Science/Research",
     "Intended Audience :: System Administrators",
-<<<<<<< HEAD
-# The license is prepended by private which makes it a valid trove classifier,
-# it will also prevent uploading to package indices such as PyPI
-    "License :: LGPL-3.0-or-later",
-=======
     "License :: OSI Approved :: GNU Lesser General Public License v3 (LGPLv3)",
->>>>>>> d7c6c5d5
     "Natural Language :: English",
     "Operating System :: POSIX",
     "Operating System :: POSIX :: Linux",
