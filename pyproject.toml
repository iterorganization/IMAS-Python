[build-system]
# Minimum requirements for the build system to execute.
# Keep this on a single line for the grep magic of build scripts to work
requires = ["setuptools>=61", "wheel", "Cython>=0.28", "numpy", "gitpython", "packaging", "tomli;python_version<'3.11'", "versioneer[toml]"]
# needs saxon9he.jar in CLASSPATH

build-backend = "setuptools.build_meta"

[project]
name = "imaspy"
authors = [
  {name = "IMASPy Developers"},
  {name = "Olivier Hoenen", email = "olivier.hoenen@iter.org"},
]
description = "Pythonic wrappers for the IMAS Access Layer"
readme = {file = "README.md", content-type = "text/markdown"}
requires-python = ">=3.7"
license = {file = "LICENSE.md"}
classifiers = [
    "Development Status :: 3 - Alpha",
    "Environment :: Console",
    "Environment :: Plugins",
    "Environment :: X11 Applications",
    "Framework :: Flake8",
    "Framework :: IPython",
    "Framework :: Matplotlib",
    "Framework :: Pytest",
    "Framework :: Sphinx",
# Custom trove classifiers are not allowed, and newer versions of python setuptools will fail to build
# when classifiers other than those listed on: https://pypi.org/classifiers/ are included
#    "Framework :: IMAS",
    "Intended Audience :: Developers",
    "Intended Audience :: Science/Research",
    "Intended Audience :: System Administrators",
# The license is prepended by private which makes it a valid trove classifier,
# it will also prevent uploading to package indices such as PyPI
    "Private :: License :: ITER License",
    "Natural Language :: English",
    "Operating System :: POSIX",
    "Operating System :: POSIX :: Linux",
    "Programming Language :: Python",
    "Programming Language :: Python :: 3",
    "Programming Language :: Python :: 3.8",
    "Programming Language :: Python :: 3.9",
    "Programming Language :: Unix Shell",
    "Topic :: Database",
    "Topic :: Database :: Front-Ends",
    "Topic :: Scientific/Engineering",
    "Topic :: Scientific/Engineering :: Physics",
    "Topic :: Scientific/Engineering :: Visualization",
    "Topic :: Software Development :: Libraries",
    "Topic :: Software Development :: Libraries :: Python Modules",
    "Topic :: System",
    "Topic :: System :: Software Distribution",
    "Topic :: Utilities",
]
dynamic = ["version"]
dependencies = [
    "numpy>=1.15.4",
    "cached-property; python_version < '3.8'",
    "tree-format",
    "scipy",
    "click",
    "importlib_resources",
    "packaging",
]

[project.optional-dependencies]
# these self-dependencies are available since pip 21.2
all = [
    "imaspy[test,docs]"
]
docs = [
    "sphinx>=6.0.0,<7.0.0",
    "recommonmark>=0.6",
    "sphinx-autosummary-accessors>=0.1.2",
    "sphinx-autodoc-typehints>=1.1.1",
    "sphinxcontrib.mermaid>=0.8",
<<<<<<< HEAD
    "sphinx-tabs",
=======
    "sphinx-immaterial",
>>>>>>> 6a116670
]
test = [
    "pytest>=5.4.1",
    "pytest-cov>=0.6",
    "pytest-xdist",
    "pytest-randomly",
    "matplotlib",
]

[project.scripts]
build_DD = "imaspy.dd_helpers:prepare_data_dictionaries"
imaspy = "imaspy.command.cli:cli"

[project.urls]
homepage = "https://git.iter.org/projects/IMAS/repos/imaspy"

[tool.setuptools.packages.find]
where = ["."]
include = ["imaspy*"]

[tool.pytest.ini_options]
minversion = "6.0"
addopts = "--strict-markers"
markers = [
    "cli: Tests for the command line interface.",
    "slow: Slow tests.",
]
testpaths = "imaspy"

[tool.versioneer]
VCS = "git"
style = "pep440"
versionfile_source = "imaspy/_version.py"
versionfile_build = "imaspy/_version.py"
tag_prefix = ""
parentdir_prefix = ""<|MERGE_RESOLUTION|>--- conflicted
+++ resolved
@@ -76,11 +76,8 @@
     "sphinx-autosummary-accessors>=0.1.2",
     "sphinx-autodoc-typehints>=1.1.1",
     "sphinxcontrib.mermaid>=0.8",
-<<<<<<< HEAD
     "sphinx-tabs",
-=======
     "sphinx-immaterial",
->>>>>>> 6a116670
 ]
 test = [
     "pytest>=5.4.1",
