name: Test using pytest

<<<<<<< HEAD
on: push
=======
on: 
    push:
    pull_request:
      types: [opened, synchronize, reopened]
>>>>>>> 3230a0de

jobs:
  test:
    runs-on: ubuntu-latest
    strategy:
      matrix:
        python-version: ["3.8", "3.9", "3.10", "3.11", "3.12", "3.13"]  # Test on multiple Python versions
    
    steps:
      - name: Checkout repository
        uses: actions/checkout@v4

      - name: Set up Python ${{ matrix.python-version }}

        uses: actions/setup-python@v4
        with:
          python-version: ${{ matrix.python-version }}
      - name: Display Python version
        run: python -c "import sys; print(sys.version)"

      - name: Install dependencies
        run: |
          python -m venv venv
          source venv/bin/activate
          pip install --upgrade pip setuptools wheel
          pip install .[test]

      - name: Run tests
        run: |
          source venv/bin/activate
          python -m pytest -n=auto --cov=imas --cov-report=term-missing --cov-report=xml:coverage.xml --cov-report=html:htmlcov --junit-xml=junit.xml

      - name: Upload coverage report ${{ matrix.python-version }}
        uses: actions/upload-artifact@v4
        with:
          name: coverage-report-${{ matrix.python-version }}
          path: htmlcov

      - name: Upload test report ${{ matrix.python-version }}
        uses: actions/upload-artifact@v4
        with:
          name: test-report-${{ matrix.python-version }}
          path: junit.xml<|MERGE_RESOLUTION|>--- conflicted
+++ resolved
@@ -1,13 +1,9 @@
 name: Test using pytest
 
-<<<<<<< HEAD
-on: push
-=======
 on: 
     push:
     pull_request:
       types: [opened, synchronize, reopened]
->>>>>>> 3230a0de
 
 jobs:
   test:
